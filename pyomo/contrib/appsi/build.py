#  ___________________________________________________________________________
#
#  Pyomo: Python Optimization Modeling Objects
#  Copyright 2017 National Technology and Engineering Solutions of Sandia, LLC
#  Under the terms of Contract DE-NA0003525 with National Technology and
#  Engineering Solutions of Sandia, LLC, the U.S. Government retains certain
#  rights in this software.
#  This software is distributed under the 3-clause BSD License.
#  ___________________________________________________________________________

import shutil
import glob
import os
import sys
import tempfile
<<<<<<< HEAD
import warnings
from pyomo.common.envvar import PYOMO_CONFIG_DIR
from pyomo.common.fileutils import this_file_dir, find_library

=======
>>>>>>> a1d329e5

def handleReadonly(function, path, excinfo):
    excvalue = excinfo[1]
    if excvalue.errno == errno.EACCES:
        os.chmod(path, stat.S_IRWXU| stat.S_IRWXG| stat.S_IRWXO) # 0777
        function(path)
    else:
        raise

def get_appsi_extension(in_setup=False, appsi_root=None):
    from pybind11.setup_helpers import Pybind11Extension

    if appsi_root is None:
        from pyomo.common.fileutils import this_file_dir
        appsi_root = this_file_dir()

    sources = [
        os.path.join(appsi_root, 'cmodel', 'src', file_)
        for file_ in (
                #'interval.cpp',
                'expression.cpp',
                'common.cpp',
                'nl_writer.cpp',
                'lp_writer.cpp',
                #'model.cpp',
                'cmodel_bindings.cpp',
        )
    ]

    if in_setup:
        package_name = 'pyomo.contrib.appsi.cmodel.appsi_cmodel'
    else:
        package_name = 'appsi_cmodel'
    return Pybind11Extension(package_name, sources, extra_compile_args=['-std=c++11'])

def build_appsi(args=[]):
    print('\n\n**** Building APPSI ****')
    import setuptools
    from distutils.dist import Distribution
    from pybind11.setup_helpers import build_ext
    import pybind11.setup_helpers
    from pyomo.common.envvar import PYOMO_CONFIG_DIR
    from pyomo.common.fileutils import this_file_dir

    class appsi_build_ext(build_ext):
        def run(self):
            basedir = os.path.abspath(os.path.curdir)
            if self.inplace:
                tmpdir = os.path.join(this_file_dir(), 'cmodel')
            else:
                tmpdir = os.path.abspath(tempfile.mkdtemp())
            print("Building in '%s'" % tmpdir)
            os.chdir(tmpdir)
            try:
                super(appsi_build_ext, self).run()
                if not self.inplace:
                    target = os.path.join(
                        PYOMO_CONFIG_DIR, 'lib',
                        'python%s.%s' % sys.version_info[:2],
                        'site-packages', '.')
                    if not os.path.exists(target):
                        os.makedirs(target)
                    for ext in self.extensions:
                        library = glob.glob(f'build/*/{ext.name}.*')[0]
                        shutil.copy(library, target)
            finally:
                os.chdir(basedir)
                if not self.inplace:
                    shutil.rmtree(tmpdir, onerror=handleReadonly)

    try:
        original_pybind11_setup_helpers_macos = pybind11.setup_helpers.MACOS
        pybind11.setup_helpers.MACOS = False

        extensions = list()
        extensions.append(Pybind11Extension("appsi_cmodel", sources))

        # search for Highs; if found, add an extension
        highs_lib = find_library('highs', include_PATH=False)
        if highs_lib is not None:
            print(f'found Highs library: {highs_lib}')
            highs_lib_dir = os.path.dirname(highs_lib)
            highs_build_dir = os.path.dirname(highs_lib_dir)
            highs_include_dir = os.path.join(highs_build_dir, 'include')
            if os.path.exists(os.path.join(highs_include_dir, 'Highs.h')):
                print('found Highs include dir')
                highs_ext = Pybind11Extension('appsi_highs',
                                              sources=[os.path.join(appsi_root, 'highs_bindings', 'highs_bindings.cpp')],
                                              language='c++',
                                              include_dirs=[highs_include_dir],
                                              library_dirs=[highs_lib_dir],
                                              libraries=['highs'])
                extensions.append(highs_ext)
            else:
                print(f'Found HiGHS library, but could not find HiGHS include directory ({highs_include_dir}). Skipping HiGHS Python bindings.')
        else:
            print('Could not find HiGHS library; Skipping HiGHS Python bindings')

        package_config = {
            'name': 'appsi_cmodel',
            'packages': [],
<<<<<<< HEAD
            'ext_modules': extensions,
=======
            'ext_modules': [ get_appsi_extension(False) ],
>>>>>>> a1d329e5
            'cmdclass': {
                "build_ext": appsi_build_ext,
            },
        }

        dist = Distribution(package_config)
        dist.script_args = ['build_ext'] + args
        dist.parse_command_line()
        dist.run_command('build_ext')
    finally:
        pybind11.setup_helpers.MACOS = original_pybind11_setup_helpers_macos


class AppsiBuilder(object):
    def __call__(self, parallel):
        return build_appsi()


if __name__ == '__main__':
    # Note: this recognizes the "--inplace" command line argument: build
    # directory will be put in the source tree (and preserved), and the
    # SO will be left in appsi/cmodel.
    build_appsi(sys.argv[1:])<|MERGE_RESOLUTION|>--- conflicted
+++ resolved
@@ -13,13 +13,10 @@
 import os
 import sys
 import tempfile
-<<<<<<< HEAD
 import warnings
 from pyomo.common.envvar import PYOMO_CONFIG_DIR
 from pyomo.common.fileutils import this_file_dir, find_library
 
-=======
->>>>>>> a1d329e5
 
 def handleReadonly(function, path, excinfo):
     excvalue = excinfo[1]
@@ -121,11 +118,7 @@
         package_config = {
             'name': 'appsi_cmodel',
             'packages': [],
-<<<<<<< HEAD
             'ext_modules': extensions,
-=======
-            'ext_modules': [ get_appsi_extension(False) ],
->>>>>>> a1d329e5
             'cmdclass': {
                 "build_ext": appsi_build_ext,
             },
