#  ___________________________________________________________________________
#
#  Pyomo: Python Optimization Modeling Objects
#  Copyright 2017 National Technology and Engineering Solutions of Sandia, LLC
#  Under the terms of Contract DE-NA0003525 with National Technology and 
#  Engineering Solutions of Sandia, LLC, the U.S. Government retains certain 
#  rights in this software.
#  This software is distributed under the 3-clause BSD License.
#  ___________________________________________________________________________

"""Utility functions and classes for the MindtPy solver."""
from __future__ import division
<<<<<<< HEAD

from pyomo.common.collections import ComponentMap
=======
import logging
from math import fabs, floor, log
from pyomo.contrib.mindtpy.cut_generation import (add_oa_cuts,
                                                  add_nogood_cuts, add_affine_cuts)

from pyomo.common.collections import ComponentMap, ComponentSet
from pyomo.core import (Any, Binary, Block, Constraint, NonNegativeReals,
                        Objective, Reals, Suffix, Var, minimize, value)
from pyomo.core.expr import differentiate
from pyomo.core.expr import current as EXPR
from pyomo.core.expr.numvalue import native_numeric_types
>>>>>>> 2f457146
from pyomo.opt import SolverFactory
from pyomo.core import Objective, Suffix
from pyomo.core.expr import differentiate, current as EXPR
from pyomo.solvers.plugins.solvers.persistent_solver import PersistentSolver


class MindtPySolveData(object):
    """Data container to hold solve-instance data.
    Key attributes:
        - original_model: the original model that the user gave us to solve
        - working_model: the original model after preprocessing
    """
    pass


def model_is_valid(solve_data, config):
    """
    Determines whether the model is solveable by MindtPy.

    This function returns True if the given model is solveable by MindtPy (and performs some preprocessing such
    as moving the objective to the constraints).

    Parameters
    ----------
    solve_data: MindtPy Data Container
        data container that holds solve-instance data
    config: MindtPy configurations
        contains the specific configurations for the algorithm

    Returns
    -------
    Boolean value (True if model is solveable in MindtPy else False)
    """
    m = solve_data.working_model
    MindtPy = m.MindtPy_utils

    # Handle LP/NLP being passed to the solver
    prob = solve_data.results.problem
    if (prob.number_of_binary_variables == 0 and
        prob.number_of_integer_variables == 0 and
            prob.number_of_disjunctions == 0):
        config.logger.info('Problem has no discrete decisions.')
        obj = next(m.component_data_objects(ctype=Objective, active=True))
        if (any(c.body.polynomial_degree() not in (1, 0) for c in MindtPy.constraint_list) or
                obj.expr.polynomial_degree() not in (1, 0)):
            config.logger.info(
                "Your model is an NLP (nonlinear program). "
                "Using NLP solver %s to solve." % config.nlp_solver)
            SolverFactory(config.nlp_solver).solve(
                solve_data.original_model, tee=config.solver_tee, **config.nlp_solver_args)
            return False
        else:
            config.logger.info(
                "Your model is an LP (linear program). "
                "Using LP solver %s to solve." % config.mip_solver)
            mipopt = SolverFactory(config.mip_solver)
            if isinstance(mipopt, PersistentSolver):
                mipopt.set_instance(solve_data.original_model)
            if config.threads > 0:
                masteropt.options["threads"] = config.threads
            mipopt.solve(solve_data.original_model,
                         tee=config.solver_tee, **config.mip_solver_args)
            return False

    if not hasattr(m, 'dual') and config.use_dual:  # Set up dual value reporting
        m.dual = Suffix(direction=Suffix.IMPORT)

    # TODO if any continuous variables are multiplied with binary ones,
    #  need to do some kind of transformation (Glover?) or throw an error message
    return True


def calc_jacobians(solve_data, config):
    """
    Generates a map of jacobians for the variables in the model

    This function generates a map of jacobians corresponding to the variables in the model and adds this
    ComponentMap to solve_data

    Parameters
    ----------
    solve_data: MindtPy Data Container
        data container that holds solve-instance data
    config: MindtPy configurations
        contains the specific configurations for the algorithm
    """
    # Map nonlinear_constraint --> Map(
    #     variable --> jacobian of constraint wrt. variable)
    solve_data.jacobians = ComponentMap()
    if config.differentiate_mode == "reverse_symbolic":
        mode = differentiate.Modes.reverse_symbolic
    elif config.differentiate_mode == "sympy":
        mode = differentiate.Modes.sympy
    for c in solve_data.mip.MindtPy_utils.constraint_list:
        if c.body.polynomial_degree() in (1, 0):
            continue  # skip linear constraints
        vars_in_constr = list(EXPR.identify_variables(c.body))
        jac_list = differentiate(
            c.body, wrt_list=vars_in_constr, mode=mode)
        solve_data.jacobians[c] = ComponentMap(
            (var, jac_wrt_var)
            for var, jac_wrt_var in zip(vars_in_constr, jac_list))


def add_feas_slacks(m, config):
    """
    Adds feasibility slack variables according to config.feasibility_norm (given an infeasible problem)

    Parameters
    ----------
    m: model
        Pyomo model
    config: ConfigBlock
        contains the specific configurations for the algorithm
    """
    MindtPy = m.MindtPy_utils
    # generate new constraints
    for i, constr in enumerate(MindtPy.constraint_list, 1):
        if constr.body.polynomial_degree() not in [0, 1]:
            if constr.has_ub():
                if config.feasibility_norm in {'L1', 'L2'}:
                    c = MindtPy.MindtPy_feas.feas_constraints.add(
                        constr.body - constr.upper
                        <= MindtPy.MindtPy_feas.slack_var[i])
                else:
                    c = MindtPy.MindtPy_feas.feas_constraints.add(
                        constr.body - constr.upper
                        <= MindtPy.MindtPy_feas.slack_var)
            if constr.has_lb():
                if config.feasibility_norm in {'L1', 'L2'}:
                    c = MindtPy.MindtPy_feas.feas_constraints.add(
                        constr.body - constr.lower
                        >= -MindtPy.MindtPy_feas.slack_var[i])
                else:
                    c = MindtPy.MindtPy_feas.feas_constraints.add(
                        constr.body - constr.lower
                        >= -MindtPy.MindtPy_feas.slack_var)


def var_bound_add(solve_data, config):
    """
    This function will add bounds for variables in nonlinear constraints if they are not bounded. (This is to avoid
    an unbounded master problem in the LP/NLP algorithm.) Thus, the model will be updated to include bounds for the
    unbounded variables in nonlinear constraints.

    Parameters
    ----------
    solve_data: MindtPy Data Container
        data container that holds solve-instance data
    config: ConfigBlock
        contains the specific configurations for the algorithm

    """
    m = solve_data.working_model
    MindtPy = m.MindtPy_utils
    for c in MindtPy.constraint_list:
        if c.body.polynomial_degree() not in (1, 0):
            for var in list(EXPR.identify_variables(c.body)):
                if var.has_lb() and var.has_ub():
                    continue
                elif not var.has_lb():
                    if var.is_integer():
                        var.setlb(-config.integer_var_bound - 1)
                    else:
                        var.setlb(-config.continuous_var_bound - 1)
                elif not var.has_ub():
                    if var.is_integer():
                        var.setub(config.integer_var_bound)
                    else:
                        var.setub(config.continuous_var_bound)<|MERGE_RESOLUTION|>--- conflicted
+++ resolved
@@ -10,26 +10,16 @@
 
 """Utility functions and classes for the MindtPy solver."""
 from __future__ import division
-<<<<<<< HEAD
 
+import logging
 from pyomo.common.collections import ComponentMap
-=======
-import logging
-from math import fabs, floor, log
-from pyomo.contrib.mindtpy.cut_generation import (add_oa_cuts,
-                                                  add_nogood_cuts, add_affine_cuts)
-
-from pyomo.common.collections import ComponentMap, ComponentSet
-from pyomo.core import (Any, Binary, Block, Constraint, NonNegativeReals,
-                        Objective, Reals, Suffix, Var, minimize, value)
+from pyomo.core import Objective, Suffix
 from pyomo.core.expr import differentiate
 from pyomo.core.expr import current as EXPR
-from pyomo.core.expr.numvalue import native_numeric_types
->>>>>>> 2f457146
 from pyomo.opt import SolverFactory
-from pyomo.core import Objective, Suffix
-from pyomo.core.expr import differentiate, current as EXPR
 from pyomo.solvers.plugins.solvers.persistent_solver import PersistentSolver
+
+logger = logging.getLogger('pyomo.contrib')
 
 
 class MindtPySolveData(object):
@@ -85,7 +75,7 @@
             if isinstance(mipopt, PersistentSolver):
                 mipopt.set_instance(solve_data.original_model)
             if config.threads > 0:
-                masteropt.options["threads"] = config.threads
+                mipopt.options["threads"] = config.threads
             mipopt.solve(solve_data.original_model,
                          tee=config.solver_tee, **config.mip_solver_args)
             return False
