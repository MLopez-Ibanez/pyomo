#  ___________________________________________________________________________
#
#  Pyomo: Python Optimization Modeling Objects
#  Copyright 2017 National Technology and Engineering Solutions of Sandia, LLC
#  Under the terms of Contract DE-NA0003525 with National Technology and 
#  Engineering Solutions of Sandia, LLC, the U.S. Government retains certain 
#  rights in this software.
#  This software is distributed under the 3-clause BSD License.
#  ___________________________________________________________________________

"""Utility functions and classes for the MindtPy solver."""
from __future__ import division

<<<<<<< HEAD
from pyomo.core import (Objective, Suffix)
from pyomo.core.expr import differentiate
from pyomo.core.expr import current as EXPR
from pyomo.core.kernel.component_map import ComponentMap
=======
import logging
from math import fabs, floor, log

from pyomo.common.collections import ComponentMap, ComponentSet
from pyomo.core import (Any, Binary, Block, Constraint, NonNegativeReals,
                        Objective, Reals, Suffix, Var, minimize, value)
from pyomo.core.expr import differentiate
from pyomo.core.expr import current as EXPR
from pyomo.core.expr.numvalue import native_numeric_types
>>>>>>> f607ebf3
from pyomo.opt import SolverFactory
from pyomo.solvers.plugins.solvers.persistent_solver import PersistentSolver


class MindtPySolveData(object):
    """Data container to hold solve-instance data.
    Key attributes:
        - original_model: the original model that the user gave us to solve
        - working_model: the original model after preprocessing
    """
    pass


def model_is_valid(solve_data, config):
    """Validate that the model is solveable by MindtPy.

    Also preforms some preprocessing such as moving the objective to the
    constraints.

    """
    m = solve_data.working_model
    MindtPy = m.MindtPy_utils

    # Handle LP/NLP being passed to the solver
    prob = solve_data.results.problem
    if (prob.number_of_binary_variables == 0 and
        prob.number_of_integer_variables == 0 and
            prob.number_of_disjunctions == 0):
        config.logger.info('Problem has no discrete decisions.')
        obj = next(m.component_data_objects(ctype=Objective, active=True))
        if (any(c.body.polynomial_degree() not in (1, 0) for c in MindtPy.constraint_list) or
                obj.expr.polynomial_degree() not in (1, 0)):
            config.logger.info(
                "Your model is an NLP (nonlinear program). "
                "Using NLP solver %s to solve." % config.nlp_solver)
            SolverFactory(config.nlp_solver).solve(
                solve_data.original_model, **config.nlp_solver_args)
            return False
        else:
            config.logger.info(
                "Your model is an LP (linear program). "
                "Using LP solver %s to solve." % config.mip_solver)
            mipopt = SolverFactory(config.mip_solver)
            if isinstance(mipopt, PersistentSolver):
                mipopt.set_instance(solve_data.original_model)

            mipopt.solve(solve_data.original_model, **config.mip_solver_args)
            return False

    if not hasattr(m, 'dual'):  # Set up dual value reporting
        m.dual = Suffix(direction=Suffix.IMPORT)

    # TODO if any continuous variables are multipled with binary ones, need
    # to do some kind of transformation (Glover?) or throw an error message
    return True


def calc_jacobians(solve_data, config):
    """Generate a map of jacobians."""
    # Map nonlinear_constraint --> Map(
    #     variable --> jacobian of constraint wrt. variable)
    solve_data.jacobians = ComponentMap()
    if config.differentiate_mode == "reverse_symbolic":
        mode = differentiate.Modes.reverse_symbolic
    elif config.differentiate_mode == "sympy":
        mode = differentiate.Modes.sympy
    for c in solve_data.mip.MindtPy_utils.constraint_list:
        if c.body.polynomial_degree() in (1, 0):
            continue  # skip linear constraints
        vars_in_constr = list(EXPR.identify_variables(c.body))
        jac_list = differentiate(
            c.body, wrt_list=vars_in_constr, mode=mode)
        solve_data.jacobians[c] = ComponentMap(
            (var, jac_wrt_var)
            for var, jac_wrt_var in zip(vars_in_constr, jac_list))


def add_feas_slacks(m, config):
    MindtPy = m.MindtPy_utils
    # generate new constraints
    for i, constr in enumerate(MindtPy.constraint_list, 1):
        if constr.body.polynomial_degree() not in [0, 1]:
            rhs = constr.upper if constr.has_ub() else constr.lower
            if config.feasibility_norm in {'L1', 'L2'}:
                c = MindtPy.MindtPy_feas.feas_constraints.add(
                    constr.body - rhs
                    <= MindtPy.MindtPy_feas.slack_var[i])
            else:
                c = MindtPy.MindtPy_feas.feas_constraints.add(
                    constr.body - rhs
                    <= MindtPy.MindtPy_feas.slack_var)


def var_bound_add(solve_data, config):
    """This function will add bound for variables in nonlinear constraints if they are not bounded.
       This is to avoid an unbound master problem in the LP/NLP algorithm.
    """
    m = solve_data.working_model
    MindtPy = m.MindtPy_utils
    for c in MindtPy.constraint_list:
        if c.body.polynomial_degree() not in (1, 0):
            for var in list(EXPR.identify_variables(c.body)):
                if var.has_lb() and var.has_ub():
                    continue
                elif not var.has_lb():
                    if var.is_integer():
                        var.setlb(-config.integer_var_bound - 1)
                    else:
                        var.setlb(-config.continuous_var_bound - 1)
                elif not var.has_ub():
                    if var.is_integer():
                        var.setub(config.integer_var_bound)
                    else:
                        var.setub(config.continuous_var_bound)<|MERGE_RESOLUTION|>--- conflicted
+++ resolved
@@ -11,22 +11,10 @@
 """Utility functions and classes for the MindtPy solver."""
 from __future__ import division
 
-<<<<<<< HEAD
-from pyomo.core import (Objective, Suffix)
+from pyomo.common.collections import ComponentMap
+from pyomo.core import Objective, Suffix
 from pyomo.core.expr import differentiate
 from pyomo.core.expr import current as EXPR
-from pyomo.core.kernel.component_map import ComponentMap
-=======
-import logging
-from math import fabs, floor, log
-
-from pyomo.common.collections import ComponentMap, ComponentSet
-from pyomo.core import (Any, Binary, Block, Constraint, NonNegativeReals,
-                        Objective, Reals, Suffix, Var, minimize, value)
-from pyomo.core.expr import differentiate
-from pyomo.core.expr import current as EXPR
-from pyomo.core.expr.numvalue import native_numeric_types
->>>>>>> f607ebf3
 from pyomo.opt import SolverFactory
 from pyomo.solvers.plugins.solvers.persistent_solver import PersistentSolver
 
