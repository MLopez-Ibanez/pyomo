--- conflicted
+++ resolved
@@ -222,15 +222,10 @@
             "L_infinity_objective_function")
 
     # deactivate the improving_objective_cut
-<<<<<<< HEAD
+    # solve_data.mip.MindtPy_utils.del_component('feas_pump_mip_obj')
+    # solve_data.mip.MindtPy_utils.objective.activate()
     solve_data.mip.MindtPy_utils.MindtPy_linear_cuts.del_component(
         'improving_objective_cut')
-=======
-    solve_data.mip.MindtPy_utils.del_component('feas_pump_mip_obj')
-    solve_data.mip.MindtPy_utils.objective.activate()
-    if solve_data.mip.MindtPy_utils.MindtPy_linear_cuts.find_component('improving_objective_cut') is not None:
-        solve_data.mip.MindtPy_utils.MindtPy_linear_cuts.improving_objective_cut.deactivate()
->>>>>>> 45a1b107
     if not config.fp_transfercuts:
         for c in solve_data.mip.MindtPy_utils.MindtPy_linear_cuts.oa_cuts:
             c.deactivate()
