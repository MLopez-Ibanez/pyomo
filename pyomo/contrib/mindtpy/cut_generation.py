--- conflicted
+++ resolved
@@ -1,31 +1,21 @@
-<<<<<<< HEAD
-# -*- coding: utf-8 -*-
-=======
 #  ___________________________________________________________________________
 #
 #  Pyomo: Python Optimization Modeling Objects
 #  Copyright 2017 National Technology and Engineering Solutions of Sandia, LLC
-#  Under the terms of Contract DE-NA0003525 with National Technology and 
-#  Engineering Solutions of Sandia, LLC, the U.S. Government retains certain 
+#  Under the terms of Contract DE-NA0003525 with National Technology and
+#  Engineering Solutions of Sandia, LLC, the U.S. Government retains certain
 #  rights in this software.
 #  This software is distributed under the 3-clause BSD License.
 #  ___________________________________________________________________________
 
->>>>>>> 08f4188b
 """Cut generation."""
 from __future__ import division
 import logging
 from math import copysign
 
-<<<<<<< HEAD
 from pyomo.core import minimize, value
 from pyomo.core.expr import current as EXPR
 from pyomo.contrib.gdpopt.util import identify_variables, time_code
-=======
-from pyomo.core import minimize, value, Block, ConstraintList
-from pyomo.core.expr import current as EXPR
-from pyomo.contrib.gdpopt.util import identify_variables
->>>>>>> 08f4188b
 from pyomo.contrib.mcpp.pyomo_mcpp import McCormick as mc, MCPP_Error
 
 logger = logging.getLogger('pyomo.contrib.mindtpy')
@@ -62,61 +52,10 @@
             constr_vars = list(identify_variables(constr.body))
             jacs = solve_data.jacobians
 
-<<<<<<< HEAD
             # Equality constraint (makes the problem nonconvex)
             if constr.has_ub() and constr.has_lb() and constr.upper == constr.lower and config.equality_relaxation:
                 sign_adjust = -1 if solve_data.objective_sense == minimize else 1
                 rhs = constr.lower
-=======
-def add_oa_cuts(target_model, dual_values, solve_data, config,
-                linearize_active=True,
-                linearize_violated=True):
-    """
-    Linearizes nonlinear constraints; modifies the model to include the OA cuts
-    For nonconvex problems, turn on 'config.add_slack'. Slack variables will
-    always be used for nonlinear equality constraints.
-    Parameters
-    ----------
-    target_model:
-        this is the MIP/MILP model for the OA algorithm; we want to add the OA cuts to 'target_model'
-    dual_values:
-        contains the value of the duals for each constraint
-    solve_data: MindtPy Data Container
-        data container that holds solve-instance data
-    config: ConfigBlock
-        contains the specific configurations for the algorithm
-    linearize_active: bool, optional
-        this parameter acts as a Boolean flag that signals whether the linearized constraint is active
-    linearize_violated: bool, optional
-        this parameter acts as a Boolean flag that signals whether the nonlinear constraint represented by the
-        linearized constraint has been violated
-    """
-    for index, constr in enumerate(target_model.MindtPy_utils.constraint_list):
-        if constr.body.polynomial_degree() in (0, 1):
-            continue
-
-        constr_vars = list(identify_variables(constr.body))
-        jacs = solve_data.jacobians
-
-        # Equality constraint (makes the problem nonconvex)
-        if constr.has_ub() and constr.has_lb() and constr.upper == constr.lower and config.use_dual:
-            sign_adjust = -1 if solve_data.objective_sense == minimize else 1
-            rhs = constr.lower
-            if config.add_slack:
-                slack_var = target_model.MindtPy_utils.MindtPy_linear_cuts.slack_vars.add()
-            target_model.MindtPy_utils.MindtPy_linear_cuts.oa_cuts.add(
-                expr=copysign(1, sign_adjust * dual_values[index])
-                * (sum(value(jacs[constr][var]) * (var - value(var))
-                       for var in list(EXPR.identify_variables(constr.body)))
-                    + value(constr.body) - rhs)
-                - (slack_var if config.add_slack else 0) <= 0)
-
-        else:  # Inequality constraint (possibly two-sided)
-            if constr.has_ub() \
-                and (linearize_active and abs(constr.uslack()) < config.zero_tolerance) \
-                    or (linearize_violated and constr.uslack() < 0) \
-                    or (config.linearize_inactive and constr.uslack() > 0):
->>>>>>> 08f4188b
                 if config.add_slack:
                     slack_var = target_model.MindtPy_utils.MindtPy_linear_cuts.slack_vars.add()
                 target_model.MindtPy_utils.MindtPy_linear_cuts.oa_cuts.add(
