#  ___________________________________________________________________________
#
#  Pyomo: Python Optimization Modeling Objects
#  Copyright (c) 2008-2022
#  National Technology and Engineering Solutions of Sandia, LLC
#  Under the terms of Contract DE-NA0003525 with National Technology and
#  Engineering Solutions of Sandia, LLC, the U.S. Government retains certain
#  rights in this software.
#  This software is distributed under the 3-clause BSD License.
#
#  Pyomo.DoE was produced under the Department of Energy Carbon Capture Simulation
#  Initiative (CCSI), and is copyright (c) 2022 by the software owners:
#  TRIAD National Security, LLC., Lawrence Livermore National Security, LLC.,
#  Lawrence Berkeley National Laboratory, Pacific Northwest National Laboratory,
#  Battelle Memorial Institute, University of Notre Dame,
#  The University of Pittsburgh, The University of Texas at Austin,
#  University of Toledo, West Virginia University, et al. All rights reserved.
#
#  NOTICE. This Software was developed under funding from the
#  U.S. Department of Energy and the U.S. Government consequently retains
#  certain rights. As such, the U.S. Government has been granted for itself
#  and others acting on its behalf a paid-up, nonexclusive, irrevocable,
#  worldwide license in the Software to reproduce, distribute copies to the
#  public, prepare derivative works, and perform publicly and display
#  publicly, and to permit other to do so.
#  ___________________________________________________________________________


from pyomo.common.dependencies import (
    numpy as np,
    numpy_available,
    pandas as pd,
    pandas_available,
    scipy_available,
)

import pyomo.common.unittest as unittest

from pyomo.opt import SolverFactory

ipopt_available = SolverFactory('ipopt').available()


class TestReactorExample(unittest.TestCase):
    @unittest.skipIf(not ipopt_available, "The 'ipopt' command is not available")
    @unittest.skipIf(not scipy_available, "scipy is not available")
    def test_reactor_compute_FIM(self):
<<<<<<< HEAD
        from pyomo.contrib.doe.examples import reactor_compute_FIM
=======
        from pyomo.contrib.doe.example import reactor_compute_FIM

>>>>>>> 21821ace
        reactor_compute_FIM.main()

    @unittest.skipIf(not ipopt_available, "The 'ipopt' command is not available")
    def test_reactor_optimize_doe(self):
<<<<<<< HEAD
        from pyomo.contrib.doe.examples import reactor_optimize_doe
=======
        from pyomo.contrib.doe.example import reactor_optimize_doe

>>>>>>> 21821ace
        reactor_optimize_doe.main()

    @unittest.skipIf(not ipopt_available, "The 'ipopt' command is not available")
    @unittest.skipIf(not pandas_available, "pandas is not available")
    def test_reactor_grid_search(self):
<<<<<<< HEAD
        from pyomo.contrib.doe.examples import reactor_grid_search
=======
        from pyomo.contrib.doe.example import reactor_grid_search

>>>>>>> 21821ace
        reactor_grid_search.main()


if __name__ == "__main__":
    unittest.main()<|MERGE_RESOLUTION|>--- conflicted
+++ resolved
@@ -45,33 +45,21 @@
     @unittest.skipIf(not ipopt_available, "The 'ipopt' command is not available")
     @unittest.skipIf(not scipy_available, "scipy is not available")
     def test_reactor_compute_FIM(self):
-<<<<<<< HEAD
-        from pyomo.contrib.doe.examples import reactor_compute_FIM
-=======
         from pyomo.contrib.doe.example import reactor_compute_FIM
 
->>>>>>> 21821ace
         reactor_compute_FIM.main()
 
     @unittest.skipIf(not ipopt_available, "The 'ipopt' command is not available")
     def test_reactor_optimize_doe(self):
-<<<<<<< HEAD
-        from pyomo.contrib.doe.examples import reactor_optimize_doe
-=======
         from pyomo.contrib.doe.example import reactor_optimize_doe
 
->>>>>>> 21821ace
         reactor_optimize_doe.main()
 
     @unittest.skipIf(not ipopt_available, "The 'ipopt' command is not available")
     @unittest.skipIf(not pandas_available, "pandas is not available")
     def test_reactor_grid_search(self):
-<<<<<<< HEAD
-        from pyomo.contrib.doe.examples import reactor_grid_search
-=======
         from pyomo.contrib.doe.example import reactor_grid_search
 
->>>>>>> 21821ace
         reactor_grid_search.main()
 
 
