# -*- coding: utf-8 -*-
#  ___________________________________________________________________________
#
#  Pyomo: Python Optimization Modeling Objects
#  Copyright 2017 National Technology and Engineering Solutions of Sandia, LLC
#  Under the terms of Contract DE-NA0003525 with National Technology and
#  Engineering Solutions of Sandia, LLC, the U.S. Government retains certain
#  rights in this software.
#  This software is distributed under the 3-clause BSD License.
#  ___________________________________________________________________________


from __future__ import division

import types
from itertools import islice

import logging
import traceback

logger = logging.getLogger('pyomo.core')
from pyomo.common.errors import PyomoException
from pyomo.common.deprecation import deprecation_warning
from .numvalue import (
    native_types,
    native_numeric_types,
    as_numeric,
    native_logical_types,
    value
)

from .boolean_value import (
    BooleanValue,
    BooleanConstant,
)

from .expr_common import (
    _lt, _le,
    _eq,
    _and, _or, _equiv, _inv, _xor, _impl)

from .visitor import (
    evaluate_expression, expression_to_string, polynomial_degree,
    clone_expression, sizeof_expression, _expression_is_fixed
)

from .numeric_expr import _LinearOperatorExpression, _process_arg
import operator


#-------------------------------------------------------
#
# Expression classes
#
#-------------------------------------------------------


class RangedExpression(_LinearOperatorExpression):
    """
    Ranged expressions, which define relations with a lower and upper bound::

        x < y < z
        x <= y <= z

    args:
        args (tuple): child nodes
        strict (tuple): flags that indicates whether the inequalities are strict
    """

    __slots__ = ('_strict',)
    PRECEDENCE = 9

    def __init__(self, args, strict):
        super(RangedExpression,self).__init__(args)
        self._strict = strict

    def nargs(self):
        return 3

    def create_node_with_local_data(self, args):
        return self.__class__(args, self._strict)

    def __getstate__(self):
        state = super(RangedExpression, self).__getstate__()
        for i in RangedExpression.__slots__:
            state[i] = getattr(self, i)
        return state

    def __bool__(self):
        if not self.is_constant():
            raise PyomoException('Cannot convert non-constant expression '
                                 'to bool. This error is usually caused by '
                                 'using an expression in a boolean context '
                                 'such as an if statement. For example, \n'
                                 '    m.x = Var()\n'
                                 '    if m.x <= 0:\n'
                                 '        ...\n'
                                 'would cause this exception.')
        return bool(self())

    def is_relational(self):
        return True

    def _precedence(self):
        return RangedExpression.PRECEDENCE

    def _apply_operation(self, result):
        _l, _b, _r = result
        if not self._strict[0]:
            if not self._strict[1]:
                return _l <= _b and _b <= _r
            else:
                return _l <= _b and _b < _r
        elif not self._strict[1]:
            return _l < _b and _b <= _r
        else:
            return _l < _b and _b < _r

    def _to_string(self, values, verbose, smap, compute_values):
        return "{0}  {1}  {2}  {3}  {4}".format(values[0], '<' if self._strict[0] else '<=', values[1], '<' if self._strict[1] else '<=', values[2])

    def is_constant(self):
        return (self._args_[0].__class__ in native_numeric_types or self._args_[0].is_constant()) and \
               (self._args_[1].__class__ in native_numeric_types or self._args_[1].is_constant()) and \
               (self._args_[2].__class__ in native_numeric_types or self._args_[2].is_constant())

    def is_potentially_variable(self):
        return (self._args_[1].__class__ not in native_numeric_types and \
                self._args_[1].is_potentially_variable()) or \
               (self._args_[0].__class__ not in native_numeric_types and \
                self._args_[0].is_potentially_variable()) or \
               (self._args_[2].__class__ not in native_numeric_types and \
                self._args_[2].is_potentially_variable())


class InequalityExpression(_LinearOperatorExpression):
    """
    Inequality expressions, which define less-than or
    less-than-or-equal relations::

        x < y
        x <= y

    args:
        args (tuple): child nodes
        strict (bool): a flag that indicates whether the inequality is strict
    """

    __slots__ = ('_strict',)
    PRECEDENCE = 9

    def __init__(self, args, strict):
        super(InequalityExpression,self).__init__(args)
        self._strict = strict

    def nargs(self):
        return 2

    def create_node_with_local_data(self, args):
        return self.__class__(args, self._strict)

    def __getstate__(self):
        state = super(InequalityExpression, self).__getstate__()
        for i in InequalityExpression.__slots__:
            state[i] = getattr(self, i)
        return state

    def __bool__(self):
        if not self.is_constant():
            raise PyomoException('Cannot convert non-constant expression '
                                 'to bool. This error is usually caused by '
                                 'using an expression in a boolean context '
                                 'such as an if statement. For example, \n'
                                 '    m.x = Var()\n'
                                 '    if m.x <= 0:\n'
                                 '        ...\n'
                                 'would cause this exception.')
        return bool(self())

    def is_relational(self):
        return True

    def _precedence(self):
        return InequalityExpression.PRECEDENCE

    def _apply_operation(self, result):
        _l, _r = result
        if self._strict:
            return _l < _r
        return _l <= _r

    def _to_string(self, values, verbose, smap, compute_values):
        if len(values) == 2:
            return "{0}  {1}  {2}".format(values[0], '<' if self._strict else '<=', values[1])

    def is_constant(self):
        return (self._args_[0].__class__ in native_numeric_types or self._args_[0].is_constant()) and \
               (self._args_[1].__class__ in native_numeric_types or self._args_[1].is_constant())

    def is_potentially_variable(self):
        return (self._args_[0].__class__ not in native_numeric_types and \
                self._args_[0].is_potentially_variable()) or \
               (self._args_[1].__class__ not in native_numeric_types and \
                self._args_[1].is_potentially_variable())


def inequality(lower=None, body=None, upper=None, strict=False):
    """
    A utility function that can be used to declare inequality and
    ranged inequality expressions.  The expression::

        inequality(2, model.x)

    is equivalent to the expression::

        2 <= model.x

    The expression::

        inequality(2, model.x, 3)

    is equivalent to the expression::

        2 <= model.x <= 3

    .. note:: This ranged inequality syntax is deprecated in Pyomo.
        This function provides a mechanism for expressing
        ranged inequalities without chained inequalities.

    args:
        lower: an expression defines a lower bound
        body: an expression defines the body of a ranged constraint
        upper: an expression defines an upper bound
        strict (bool): A boolean value that indicates whether the inequality
            is strict.  Default is :const:`False`.

    Returns:
        A relational expression.  The expression is an inequality
        if any of the values :attr:`lower`, :attr:`body` or
        :attr:`upper` is :const:`None`.  Otherwise, the expression
        is a ranged inequality.
    """
    if lower is None:
        if body is None or upper is None:
            raise ValueError("Invalid inequality expression.")
        return InequalityExpression((body, upper), strict)
    if body is None:
        if lower is None or upper is None:
            raise ValueError("Invalid inequality expression.")
        return InequalityExpression((lower, upper), strict)
    if upper is None:
        return InequalityExpression((lower, body), strict)
    return RangedExpression((lower, body, upper), (strict, strict))


class EqualityExpression(_LinearOperatorExpression):
    """
    Equality expression::

        x == y
    """

    __slots__ = ()
    PRECEDENCE = 9

    def nargs(self):
        return 2

    def __bool__(self):
        lhs, rhs = self.args
        if lhs is rhs:
            return True
        if not self.is_constant():
            raise PyomoException('Cannot convert non-constant expression '
                                 'to bool. This error is usually caused by '
                                 'using an expression in a boolean context '
                                 'such as an if statement. For example, \n'
                                 '    m.x = Var()\n'
                                 '    if m.x <= 0:\n'
                                 '        ...\n'
                                 'would cause this exception.')
        return bool(self())

    def is_relational(self):
        return True

    def _precedence(self):
        return EqualityExpression.PRECEDENCE

    def _apply_operation(self, result):
        _l, _r = result
        return _l == _r

    def _to_string(self, values, verbose, smap, compute_values):
        return "{0}  ==  {1}".format(values[0], values[1])

    def is_constant(self):
        return self._args_[0].is_constant() and self._args_[1].is_constant()

    def is_potentially_variable(self):
        return self._args_[0].is_potentially_variable() or self._args_[1].is_potentially_variable()


def _generate_relational_expression(etype, lhs, rhs):
    rhs_is_relational = False
    lhs_is_relational = False

    if not (lhs.__class__ in native_types or lhs.is_expression_type()):
        lhs = _process_arg(lhs)
    if not (rhs.__class__ in native_types or rhs.is_expression_type()):
        rhs = _process_arg(rhs)

    if lhs.__class__ in native_numeric_types:
        # TODO: Why do we need this?
        lhs = as_numeric(lhs)
    elif lhs.is_relational():
        lhs_is_relational = True

    if rhs.__class__ in native_numeric_types:
        # TODO: Why do we need this?
        rhs = as_numeric(rhs)
    elif rhs.is_relational():
        rhs_is_relational = True

    if lhs.is_constant() and rhs.is_constant():
        lhs = value(lhs)
        rhs = value(rhs)
        if etype == _eq:
            return lhs == rhs
        elif etype == _le:
            return lhs <= rhs
        elif etype == _lt:
            return lhs < rhs
        else:
            raise ValueError("Unknown relational expression type '%s'" % etype)

    if etype == _eq:
        if lhs_is_relational or rhs_is_relational:
            if lhs_is_relational:
                val = lhs.to_string()
            else:
<<<<<<< HEAD
                obj = InequalityExpression((lhs, rhs), strict)
                #_chainedInequality.prev = obj
                _chainedInequality.cloned_from = cloned_from
                return obj

else:

    def _generate_relational_expression(etype, lhs, rhs):
        rhs_is_relational = False
        lhs_is_relational = False

        if not (lhs.__class__ in native_types or lhs.is_expression_type()):
            lhs = _process_arg(lhs)
        if not (rhs.__class__ in native_types or rhs.is_expression_type()):
            rhs = _process_arg(rhs)

        if lhs.__class__ in native_numeric_types:
            # TODO: Why do we need this?
            lhs = as_numeric(lhs)
        elif lhs.__class__ in native_types:
            lhs_is_relational = False
        elif lhs.is_relational():
            lhs_is_relational = True

        if rhs.__class__ in native_numeric_types:
            # TODO: Why do we need this?
            rhs = as_numeric(rhs)
        elif rhs.__class__ in native_types:
            rhs_is_relational = False
        elif rhs.is_relational():
            rhs_is_relational = True

        if etype == _eq:
            if lhs_is_relational or rhs_is_relational:
                if lhs_is_relational:
                    val = lhs.to_string()
                else:
                    val = rhs.to_string()
                raise TypeError("Cannot create an EqualityExpression where "\
                      "one of the sub-expressions is a relational expression:\n"\
                      "    " + val)
            return EqualityExpression((lhs,rhs))
=======
                val = rhs.to_string()
            raise TypeError("Cannot create an EqualityExpression where "\
                  "one of the sub-expressions is a relational expression:\n"\
                  "    " + val)
        return EqualityExpression((lhs,rhs))
    else:
        if etype == _le:
            strict = False
        elif etype == _lt:
            strict = True
>>>>>>> acfe5651
        else:
            raise ValueError("Unknown relational expression type '%s'" % etype)
        if lhs_is_relational:
            if lhs.__class__ is InequalityExpression:
                if rhs_is_relational:
                    raise TypeError("Cannot create an InequalityExpression "\
                          "where both sub-expressions are relational "\
                          "expressions.")
                return RangedExpression(lhs._args_ + (rhs,), (lhs._strict,strict))
            else:
                raise TypeError("Cannot create an InequalityExpression "\
                      "where one of the sub-expressions is an equality "\
                      "or ranged expression:\n    " + lhs.to_string())
        elif rhs_is_relational:
            if rhs.__class__ is InequalityExpression:
                return RangedExpression((lhs,) + rhs._args_, (strict, rhs._strict))
            else:
                raise TypeError("Cannot create an InequalityExpression "\
                      "where one of the sub-expressions is an equality "\
                      "or ranged expression:\n    " + rhs.to_string())
        else:
            return InequalityExpression((lhs, rhs), strict)


def _generate_logical_proposition(etype, lhs, rhs):
    if lhs.__class__ in native_types and lhs.__class__ not in native_logical_types:
        raise TypeError("Cannot create Logical expression with lhs of type '%s'" % lhs.__class__)
    if rhs.__class__ in native_types and rhs.__class__ not in native_logical_types and rhs is not None:
        raise TypeError("Cannot create Logical expression with rhs of type '%s'" % rhs.__class__)

    if etype == _equiv:
        return EquivalenceExpression((lhs, rhs))
    elif etype == _inv:
        assert rhs is None
        return NotExpression((lhs,))
    elif etype == _xor:
        return XorExpression((lhs, rhs))
    elif etype == _impl:
        return ImplicationExpression((lhs, rhs))
    elif etype == _and:
        return land(lhs, rhs)
    elif etype == _or:
        return lor(lhs, rhs)
    else:
        raise ValueError("Unknown logical proposition type '%s'" % etype)  # pragma: no cover


class BooleanExpressionBase(BooleanValue):
    """
    Logical expressions base expression.

    This class is used to define nodes in an expression
    tree.
    
    Abstract

    args:
        args (list or tuple): Children of this node.
    """

    __slots__ = ('_args_',)
    PRECEDENCE = 0

    def __init__(self, args):
        self._args_ = args

    def nargs(self):
        """
        Returns the number of child nodes.
        """
        raise NotImplementedError(
            "Derived expression (%s) failed to "
            "implement nargs()" % (str(self.__class__), ))

    def args(self, i):
        """
        Return the i-th child node.

        args:
            i (int): Nonnegative index of the child that is returned.

        Returns:
            The i-th child node.
        """
        if i >= self.nargs():
            raise KeyError("Invalid index for expression argsument: %d" % i)
        if i < 0:
            return self._args_[self.nargs()+i]
        return self._args_[i]

    @property
    def args(self):
        """
        Return the child nodes

        Returns: Either a list or tuple (depending on the node storage
            model) containing only the child nodes of this node
        """
        return self._args_[:self.nargs()]

    def __getstate__(self):
        """
        Pickle the expression object

        Returns:
            The pickled state.
        """
        state = super(BooleanExpressionBase, self).__getstate__()
        for i in BooleanExpressionBase.__slots__:
           state[i] = getattr(self,i)
        return state

    def __call__(self, exception=True):
        """
        Evaluate the value of the expression tree.
        args:
            exception (bool): If :const:`False`, then
                an exception raised while evaluating
                is captured, and the value returned is
                :const:`None`.  Default is :const:`True`.

        Returns:
            The value of the expression or :const:`None`.
        """
        return evaluate_expression(self, exception)

    def __str__(self):
        """
        Returns a string description of the expression.
        Note:
            The value of ``pyomo.core.expr.expr_common.TO_STRING_VERBOSE``
            is used to configure the execution of this method.
            If this value is :const:`True`, then the string
            representation is a nested function description of the expression.
            The default is :const:`False`, which is an algebraic
            description of the expression.

        Returns:
            A string.
        """
        return expression_to_string(self)

    def to_string(self, verbose=None, labeler=None, smap=None, compute_values=False):
        """
        Return a string representation of the expression tree.
        args:
            verbose (bool): If :const:`True`, then the the string
                representation consists of nested functions.  Otherwise,
                the string representation is an algebraic equation.
                Defaults to :const:`False`.
            labeler: An object that generates string labels for
                variables in the expression tree.  Defaults to :const:`None`.
            smap:  If specified, this :class:`SymbolMap <pyomo.core.expr.symbol_map.SymbolMap>` is
                used to cache labels for variables.
            compute_values (bool): If :const:`True`, then
                parameters and fixed variables are evaluated before the
                expression string is generated.  Default is :const:`False`.

        Returns:
            A string representation for the expression tree.
        """
        return expression_to_string(self, verbose=verbose, labeler=labeler, smap=smap, compute_values=compute_values)

    def _precedence(self):
        return BooleanExpressionBase.PRECEDENCE

    def _associativity(self):
        """Return the associativity of this operator.

        Returns 1 if this operator is left-to-right associative or -1 if
        it is right-to-left associative.  Any other return value will be
        interpreted as "not associative" (implying any arguments that
        are at this operator's _precedence() will be enclosed in parens).
        """
        return 1

    def _to_string(self, values, verbose, smap, compute_values):            #pragma: no cover
        """
        Construct a string representation for this node, using the string
        representations of its children.

        This method is called by the :class:`_ToStringVisitor
        <pyomo.core.expr.current._ToStringVisitor>` class.  It must
        must be defined in subclasses.

        args:
            values (list): The string representations of the children of this
                node.
            verbose (bool): If :const:`True`, then the the string
                representation consists of nested functions.  Otherwise,
                the string representation is an algebraic equation.
            smap:  If specified, this :class:`SymbolMap
                <pyomo.core.expr.symbol_map.SymbolMap>` is
                used to cache labels for variables.
            compute_values (bool): If :const:`True`, then
                parameters and fixed variables are evaluated before the
                expression string is generated.

        Returns:
            A string representation for this node.
        """
        raise NotImplementedError(
            "Derived expression (%s) failed to "
            "implement _to_string()" % (str(self.__class__), ))

    def getname(self, *args, **kwds):                       #pragma: no cover
        """
        Return the text name of a function associated with this expression object.

        In general, no arguments are passed to this function.

        args:
            *arg: a variable length list of arguments
            **kwds: keyword arguments

        Returns:
            A string name for the function.
        """
        raise NotImplementedError(
            "Derived expression (%s) failed to "
            "implement getname()" % (str(self.__class__), ))

    def clone(self, substitute=None):
        """
        Return a clone of the expression tree.

        Note:
            This method does not clone the leaves of the
            tree, which are numeric constants and variables.
            It only clones the interior nodes, and
            expression leaf nodes like
            :class:`_MutableLinearExpression<pyomo.core.expr.current._MutableLinearExpression>`.
            However, named expressions are treated like
            leaves, and they are not cloned.

        args:
            substitute (dict): a dictionary that maps object ids to clone
                objects generated earlier during the cloning process.

        Returns:
            A new expression tree.
        """
        return clone_expression(self, substitute=substitute)

    def create_node_with_local_data(self, args):
        """
        Construct a node using given arguments.

        This method provides a consistent interface for constructing a
        node, which is used in tree visitor scripts.  In the simplest
        case, this simply returns::

            self.__class__(args)

        But in general this creates an expression object using local
        data as well as arguments that represent the child nodes.

        args:
            args (list): A list of child nodes for the new expression
                object
            memo (dict): A dictionary that maps object ids to clone
                objects generated earlier during a cloning process.
                This argsument is needed to clone objects that are
                owned by a model, and it can be safely ignored for
                most expression classes.

        Returns:
            A new expression object with the same type as the current
            class.
        """
        return self.__class__(args)

    def is_constant(self):
        """Return True if this expression is an atomic constant

        This method contrasts with the is_fixed() method.  This method
        returns True if the expression is an atomic constant, that is it
        is composed exclusively of constants and immutable parameters.
        NumericValue objects returning is_constant() == True may be
        simplified to their numeric value at any point without warning.

        Note:  This defaults to False, but gets redefined in sub-classes.
        """
        return False

    def is_fixed(self):
        """
        Return :const:`True` if this expression contains no free variables.

        Returns:
            A boolean.
        """
        return _expression_is_fixed(self)

    def _is_fixed(self, values):
        """
        Compute whether this expression is fixed given
        the fixed values of its children.

        This method is called by the :class:`_IsFixedVisitor
        <pyomo.core.expr.current._IsFixedVisitor>` class.  It can
        be over-written by expression classes to customize this
        logic.

        args:
            values (list): A list of boolean values that indicate whether
                the children of this expression are fixed

        Returns:
            A boolean that is :const:`True` if the fixed values of the
            children are all :const:`True`.
        """
        return all(values)

    def is_potentially_variable(self):
        """
        Return :const:`True` if this expression might represent
        a variable expression.

        This method returns :const:`True` when the expression
        tree contains one or more variables

        Returns:
            A boolean.  Defaults to :const:`True` for expressions.
        """
        return True

    def is_expression_type(self):
        """
        Return :const:`True` if this object is an expression.

        This method obviously returns :const:`True` for this class, but it
        is included in other classes within Pyomo that are not expressions,
        which allows for a check for expressions without
        evaluating the class type.

        Returns:
            A boolean.
        """
        return True

    def size(self):
        """
        Return the number of nodes in the expression tree.

        Returns:
            A nonnegative integer that is the number of interior and leaf
            nodes in the expression tree.
        """
        return sizeof_expression(self)

    def _apply_operation(self, result):     #pragma: no cover
        """
        Compute the values of this node given the values of its children.

        This method is called by the :class:`_EvaluationVisitor
        <pyomo.core.expr.current._EvaluationVisitor>` class.  It must
        be over-written by expression classes to customize this logic.

        Note:
            This method applies the logical operation of the
            operator to the arguments.  It does *not* evaluate
            the arguments in the process, but assumes that they
            have been previously evaluated.  But noted that if
            this class contains auxiliary data (e.g. like the
            numeric coefficients in the :class:`LinearExpression
            <pyomo.core.expr.current.LinearExpression>` class, then
            those values *must* be evaluated as part of this
            function call.  An uninitialized parameter value
            encountered during the execution of this method is
            considered an error.

        args:
            values (list): A list of values that indicate the value
                of the children expressions.

        Returns:
            A floating point value for this expression.
        """
        raise NotImplementedError(
            "Derived expression (%s) failed to "
            "implement _apply_operation()" % (str(self.__class__), ))

"""
---------------------------******************--------------------
The following methods are static methods for nodes creator. Those should
do the exact same thing as the class methods as well as overloaded operators.
"""


def lnot(Y):
    """
    Construct a NotExpression for the passed BooleanValue.
    """
    return NotExpression((Y,))


def equivalent(Y1, Y2):
    """
    Construct an EquivalenceExpression Y1 == Y2
    """
    return EquivalenceExpression((Y1, Y2))


def xor(Y1, Y2):
    """
    Construct an XorExpression Y1 xor Y2
    """
    return XorExpression((Y1, Y2))


def implies(Y1, Y2):
    """
    Construct an Implication using function, where Y1 implies Y2
    """
    return ImplicationExpression((Y1, Y2))


def _flattened(args):
    """Flatten any potentially indexed arguments."""
    for arg in args:
        if arg.__class__ in native_types:
            yield arg
        else:
            if isinstance(arg, (types.GeneratorType, list)):
                for _argdata in arg:
                    yield _argdata
            elif arg.is_indexed():
                for _argdata in arg.values():
                    yield _argdata
            else:
                yield arg


def land(*args):
    """
    Construct an AndExpression between passed arguments.
    """
    result = AndExpression([])
    for argdata in _flattened(args):
        result = result.add(argdata)
    return result


def lor(*args):
    """
    Construct an OrExpression between passed arguments.
    """
    result = OrExpression([])
    for argdata in _flattened(args):
        result = result.add(argdata)
    return result


def exactly(n, *args):
    """Creates a new ExactlyExpression

    Require exactly n arguments to be True, to make the expression True

    Usage: exactly(2, m.Y1, m.Y2, m.Y3, ...)

    """
    result = ExactlyExpression([n, ] + list(_flattened(args)))
    return result


def atmost(n, *args):
    """Creates a new AtMostExpression

    Require at most n arguments to be True, to make the expression True

    Usage: atmost(2, m.Y1, m.Y2, m.Y3, ...)

    """
    result = AtMostExpression([n, ] + list(_flattened(args)))
    return result


def atleast(n, *args):
    """Creates a new AtLeastExpression

    Require at least n arguments to be True, to make the expression True

    Usage: atleast(2, m.Y1, m.Y2, m.Y3, ...)

    """
    result = AtLeastExpression([n, ] + list(_flattened(args)))
    return result


class UnaryBooleanExpression(BooleanExpressionBase):
    """
    Abstract class for single-argument logical expressions.
    """
    def nargs(self):
        """
        Returns number of arguments in expression
        """
        return 1


class NotExpression(UnaryBooleanExpression):
    """
    This is the node for a NotExpression, this node should have exactly one child
    """
    PRECEDENCE = 2

    def getname(self, *arg, **kwd):
        return 'Logical Negation'

    def _precedence(self):
        return NotExpression.PRECEDENCE

    def _to_string(self, values, verbose, smap, compute_values):
        return "~%s" % values[0]

    def _apply_operation(self, result):
        return not result[0]


class BinaryBooleanExpression(BooleanExpressionBase):
    """
    Abstract class for binary logical expressions.
    """
    def nargs(self):
        """
        Return the number of argument the expression has
        """
        return 2


class EquivalenceExpression(BinaryBooleanExpression):
    """
    Logical equivalence statement: Y_1 iff Y_2.

    """
    __slots__ = ()

    PRECEDENCE = 6

    def getname(self, *arg, **kwd):
        return 'iff'

    def _precedence(self):
        return EquivalenceExpression.PRECEDENCE

    def _to_string(self, values, verbose, smap, compute_values):
        return " iff ".join(values)

    def _apply_operation(self, result):
        return result[0] == result[1]


class XorExpression(BinaryBooleanExpression):
    """
    Logical Exclusive OR statement: Y_1 ⊻ Y_2
    """
    __slots__ = ()

    PRECEDENCE = 5

    def getname(self, *arg, **kwd):
        return 'xor'

    def _precedence(self):
        return XorExpression.PRECEDENCE

    def _to_string(self, values, verbose, smap, compute_values):
        return " ⊻ ".join(values)

    def _apply_operation(self, result):
        return operator.xor(result[0], result[1])


class ImplicationExpression(BinaryBooleanExpression):
    """
    Logical Implication statement: Y_1 --> Y_2.
    """
    __slots__ = ()

    PRECEDENCE = 6

    def getname(self, *arg, **kwd):
        return 'implies'

    def _precedence(self):
        return ImplicationExpression.PRECEDENCE

    def _to_string(self, values, verbose, smap, compute_values):
        return " --> ".join(values)

    def _apply_operation(self, result):
        return (not result[0]) or result[1]


class NaryBooleanExpression(BooleanExpressionBase):
    """
    The abstract class for NaryBooleanExpression.

    This class should never be initialized.
    """
    __slots__ = ('_nargs',)

    def __init__(self, args):
        self._args_ = args
        self._nargs = len(self._args_)

    def nargs(self):
        """
        Return the number of expression arguments
        """
        return self._nargs

    def getname(self, *arg, **kwd):
        return 'NaryBooleanExpression'

    def __getstate__(self):
        """
        Pickle the expression object

        Returns:
            The pickled state.
        """
        state = super().__getstate__()
        for i in NaryBooleanExpression.__slots__:
           state[i] = getattr(self, i)
        return state


def _add_to_and_or_expression(orig_expr, new_arg):
    """
    Since AND and OR are Nary expressions, we extend the existing expression
    instead of creating a nested expression object if the types are compatible.
    """
    # Clone 'self', because AndExpression/OrExpression are immutable
    if new_arg.__class__ is orig_expr.__class__:
        # adding new AndExpression/OrExpression on the right
        new_expr = orig_expr.__class__(orig_expr._args_)
        new_expr._args_.extend(islice(new_arg._args_, new_arg._nargs))
    else:
        # adding new singleton on the right
        new_expr = orig_expr.__class__(orig_expr._args_)
        new_expr._args_.append(new_arg)

    # TODO set up id()-based scheme for avoiding duplicate entries

    new_expr._nargs = len(new_expr._args_)
    return new_expr


class AndExpression(NaryBooleanExpression):
    """
    This is the node for AndExpression.
    """
    __slots__ = ()

    PRECEDENCE = 4

    def getname(self, *arg, **kwd):
        return 'and'

    def _precedence(self):
        return AndExpression.PRECEDENCE

    def _to_string(self, values, verbose, smap, compute_values):
        return " ∧ ".join(values)

    def _apply_operation(self, result):
        return all(result)

    def add(self, new_arg):
        if new_arg.__class__ in native_logical_types:
            if new_arg is False:
                return BooleanConstant(False)
            elif new_arg is True:
                return self
        return _add_to_and_or_expression(self, new_arg)


class OrExpression(NaryBooleanExpression):
    """
    This is the node for OrExpression.
    """
    __slots__ = ()

    PRECEDENCE = 4

    def getname(self, *arg, **kwd):
        return 'or'

    def _precedence(self):
        return OrExpression.PRECEDENCE

    def _to_string(self, values, verbose, smap, compute_values):
        return " ∨ ".join(values)

    def _apply_operation(self, result):
        return any(result)

    def add(self, new_arg):
        if new_arg.__class__ in native_logical_types:
            if new_arg is False:
                return self
            elif new_arg is True:
                return BooleanConstant(True)
        return _add_to_and_or_expression(self, new_arg)


class ExactlyExpression(NaryBooleanExpression):
    """
    Logical constraint that exactly N child statements are True.

    The first argument N is expected to be a numeric non-negative integer.
    Subsequent arguments are expected to be Boolean.

    Usage: exactly(1, True, False, False) --> True

    """
    __slots__ = ()

    PRECEDENCE = 9

    def getname(self, *arg, **kwd):
        return 'exactly'

    def _precedence(self):
        return ExactlyExpression.PRECEDENCE

    def _to_string(self, values, verbose, smap, compute_values):
        return "exactly(%s: [%s])" % (values[0], ", ".join(values[1:]))

    def _apply_operation(self, result):
        return sum(result[1:]) == result[0]


class AtMostExpression(NaryBooleanExpression):
    """
    Logical constraint that at most N child statements are True.

    The first argument N is expected to be a numeric non-negative integer.
    Subsequent arguments are expected to be Boolean.

    Usage: atmost(1, True, False, False) --> True

    """
    __slots__ = ()

    PRECEDENCE = 9

    def getname(self, *arg, **kwd):
        return 'atmost'

    def _precedence(self):
        return AtMostExpression.PRECEDENCE

    def _to_string(self, values, verbose, smap, compute_values):
        return "atmost(%s: [%s])" % (values[0], ", ".join(values[1:]))

    def _apply_operation(self, result):
        return sum(result[1:]) <= result[0]


class AtLeastExpression(NaryBooleanExpression):
    """
    Logical constraint that at least N child statements are True.

    The first argument N is expected to be a numeric non-negative integer.
    Subsequent arguments are expected to be Boolean.

    Usage: atleast(1, True, False, False) --> True

    """
    __slots__ = ()

    PRECEDENCE = 9

    def getname(self, *arg, **kwd):
        return 'atleast'

    def _precedence(self):
        return AtLeastExpression.PRECEDENCE

    def _to_string(self, values, verbose, smap, compute_values):
        return "atleast(%s: [%s])" % (values[0], ", ".join(values[1:]))

    def _apply_operation(self, result):
        return sum(result[1:]) >= result[0]


special_boolean_atom_types = {ExactlyExpression, AtMostExpression, AtLeastExpression}<|MERGE_RESOLUTION|>--- conflicted
+++ resolved
@@ -339,50 +339,6 @@
             if lhs_is_relational:
                 val = lhs.to_string()
             else:
-<<<<<<< HEAD
-                obj = InequalityExpression((lhs, rhs), strict)
-                #_chainedInequality.prev = obj
-                _chainedInequality.cloned_from = cloned_from
-                return obj
-
-else:
-
-    def _generate_relational_expression(etype, lhs, rhs):
-        rhs_is_relational = False
-        lhs_is_relational = False
-
-        if not (lhs.__class__ in native_types or lhs.is_expression_type()):
-            lhs = _process_arg(lhs)
-        if not (rhs.__class__ in native_types or rhs.is_expression_type()):
-            rhs = _process_arg(rhs)
-
-        if lhs.__class__ in native_numeric_types:
-            # TODO: Why do we need this?
-            lhs = as_numeric(lhs)
-        elif lhs.__class__ in native_types:
-            lhs_is_relational = False
-        elif lhs.is_relational():
-            lhs_is_relational = True
-
-        if rhs.__class__ in native_numeric_types:
-            # TODO: Why do we need this?
-            rhs = as_numeric(rhs)
-        elif rhs.__class__ in native_types:
-            rhs_is_relational = False
-        elif rhs.is_relational():
-            rhs_is_relational = True
-
-        if etype == _eq:
-            if lhs_is_relational or rhs_is_relational:
-                if lhs_is_relational:
-                    val = lhs.to_string()
-                else:
-                    val = rhs.to_string()
-                raise TypeError("Cannot create an EqualityExpression where "\
-                      "one of the sub-expressions is a relational expression:\n"\
-                      "    " + val)
-            return EqualityExpression((lhs,rhs))
-=======
                 val = rhs.to_string()
             raise TypeError("Cannot create an EqualityExpression where "\
                   "one of the sub-expressions is a relational expression:\n"\
@@ -393,7 +349,6 @@
             strict = False
         elif etype == _lt:
             strict = True
->>>>>>> acfe5651
         else:
             raise ValueError("Unknown relational expression type '%s'" % etype)
         if lhs_is_relational:
