--- conflicted
+++ resolved
@@ -1371,23 +1371,6 @@
             self.seen.add(id(node))
             return node
 
-<<<<<<< HEAD
-=======
-        if node.is_expression_type() and isinstance(node, LinearExpression):
-            if id(node) in self.seen:
-                return
-            self.seen.add(id(node))
-
-            def unique_vars_generator():
-                for var in node.linear_vars:
-                    if id(var) in self.seen:
-                        continue
-                    self.seen.add(id(var))
-                    yield var
-
-            return tuple(v for v in unique_vars_generator())
-
->>>>>>> 63a3c602
 
 def identify_variables(expr, include_fixed=True):
     """
@@ -1556,7 +1539,6 @@
 
 
 class _ToStringVisitor(ExpressionValueVisitor):
-
     _expression_handlers = None
 
     def __init__(self, verbose, smap):
@@ -1565,21 +1547,8 @@
         self.smap = smap
 
     def visit(self, node, values):
-<<<<<<< HEAD
-        """ Visit nodes that have been expanded """
-        for i,val in enumerate(values):
-=======
         """Visit nodes that have been expanded"""
-        if node.PRECEDENCE is None:
-            if (
-                self._expression_handlers
-                and node.__class__ in self._expression_handlers
-            ):
-                return self._expression_handlers[node.__class__](self, node, values)
-            return node._to_string(values, self.verbose, self.smap)
-
         for i, val in enumerate(values):
->>>>>>> 63a3c602
             arg = node._args_[i]
 
             if arg is None:
@@ -1590,7 +1559,9 @@
                 values[i] = f"'{val}'"
             else:
                 parens = False
-                if (not self.verbose and arg.is_expression_type()
+                if (
+                    not self.verbose
+                    and arg.is_expression_type()
                     and node.PRECEDENCE is not None
                 ):
                     if arg.PRECEDENCE is None:
