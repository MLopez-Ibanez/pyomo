--- conflicted
+++ resolved
@@ -41,11 +41,7 @@
                 "BooleanVars which do not appear in LogicalConstraints "
                 "is deprecated. Please associated your own binaries if "
                 "you have BooleanVars not used in logical expressions.",
-<<<<<<< HEAD
-                version='6.1.3')
-=======
                 version='TBD')
->>>>>>> 6b982c2c
 
         parent_block = self._boolvar().parent_block()
         new_var = Var(domain=Binary)
