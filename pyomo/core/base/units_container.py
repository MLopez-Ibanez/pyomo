--- conflicted
+++ resolved
@@ -104,8 +104,9 @@
 #    * Further investigate issues surrounding absolute and relative temperatures (delta units)
 #    * Extend external function interface to support units for the arguments in addition to the function itself
 
-<<<<<<< HEAD
 import six
+
+from pyomo.common.dependencies import attempt_import
 from pyomo.core.expr.numvalue import NumericValue, nonpyomo_leaf_types, value, native_numeric_types
 from pyomo.core.base.constraint import Constraint
 from pyomo.core.base.objective import Objective
@@ -116,21 +117,10 @@
 from pyomo.core.base.external import ExternalFunction
 from pyomo.core.base.template_expr import IndexTemplate
 from pyomo.core.expr import current as EXPR
-from pyomo.common.dependencies import attempt_import
-
-pint_module, pint_available = attempt_import('pint', 'The "pint" package failed to import. This package is necessary to use Pyomo units.')
-=======
-from pyomo.common.dependencies import attempt_import
-from pyomo.core.expr.numvalue import NumericValue, nonpyomo_leaf_types, value
-from pyomo.core.base.template_expr import IndexTemplate
-from pyomo.core.expr import current as expr
-import six
+
 pint_module, pint_available = attempt_import(
-    'pint', defer_check=True, error_message=
-    "The PyomoUnitsContainer in the units_container module requires"
-    " the package 'pint', but this package could not be imported."
-    " Please make sure you have 'pint' installed.")
->>>>>>> 5dd7576a
+    'pint', defer_check=True, error_message='The "pint" package failed '
+    'to import. This package is necessary to use Pyomo units.')
 
 class UnitsError(Exception):
     """
@@ -1139,7 +1129,6 @@
 
     """
     def __init__(self):
-<<<<<<< HEAD
         """Create a PyomoUnitsContainer instance."""
         self._pint_registry = pint_module.UnitRegistry()
 
@@ -1178,21 +1167,6 @@
         USD
         """
         self._pint_registry.load_definitions(definition_string_list)
-=======
-        """Create a PyomoUnitsContainer instance. """
-        # Developers: Do not interact with this attribute directly, but instead
-        # access through the property _pint_registry since that is where the import
-        # of the 'pint' module is checked
-        self.__pint_registry = None
-
-    @property
-    def _pint_registry(self):
-        """ Return the pint.UnitsRegistry instance corresponding to this container. """
-        if self.__pint_registry is None:
-            self.__pint_registry = pint_module.UnitRegistry()
-
-        return self.__pint_registry
->>>>>>> 5dd7576a
 
     def __getattr__(self, item):
         """
@@ -1601,13 +1575,34 @@
             self._assert_units_consistent_expression(obj)
 
 
+class DeferredUnitsSingleton(PyomoUnitsContainer):
+    """A class supporting deferred interrogation of pint_available.
+
+    This class supports creating a module-level singleton, but deferring
+    the interrogation of the pint_available flag until the first time
+    the object is actually used.  If pint is available, this instance
+    object is replaced by an actual PyomoUnitsContainer.  Otherwise this
+    leverages the pint_module to raise an (informative)
+    DeferredImportError exception.
+
+    """
+
+    def __init__(self):
+        # do NOT call the base class __init__ so that the pint_module is
+        # not accessed
+        pass
+
+    def __getattribute__(self, attr):
+        if pint_available:
+            self.__class__ = PyomoUnitsContainer
+            self.__init__()
+            return getattr(self, attr)
+        else:
+            # Generate the ImportError
+            return getattr(pint_module, attr)
+
 # Define a module level instance of a PyomoUnitsContainer to use for
 # all units within a Pyomo model. If pint is not available, this will
 # cause an error at the first usage See module level documentation for
 # an example.
-if pint_available:
-    units = PyomoUnitsContainer()
-else:
-    # pint not available, assign the ModuleUnavailable object
-    # to the singleton
-    units = pint_module+units = DeferredUnitsSingleton()