#  ___________________________________________________________________________
#
#  Pyomo: Python Optimization Modeling Objects
#  Copyright 2017 National Technology and Engineering Solutions of Sandia, LLC
#  Under the terms of Contract DE-NA0003525 with National Technology and 
#  Engineering Solutions of Sandia, LLC, the U.S. Government retains certain 
#  rights in this software.
#  This software is distributed under the 3-clause BSD License.
#  ___________________________________________________________________________
#
#

"""Pyomo Units Container Module

This module provides support for including units within Pyomo expressions. This module
can be used to define units on a model, and to check the consistency of units
within the underlying constraints and expressions in the model. The module also
supports conversion of units within expressions to support construction of constraints
that contain embedded unit conversions.

To use this package within your Pyomo model, you first need an instance of a
PyomoUnitsContainer. You can use the module level instance already defined as
'units'. This object 'contains' the units - that is, you can access units on
this module using common notation.

    .. doctest::
       :skipif: not pint_available

       >>> from pyomo.environ import units as u
       >>> print(3.0*u.kg)
       3.0*kg

Units can be assigned to Var, Param, and ExternalFunction components, and can
be used directly in expressions (e.g., defining constraints). You can also
verify that the units are consistent on a model, or on individual components
like the objective function, constraint, or expression using
`assert_units_consistent` (from pyomo.util.check_units).
There are other methods there that may be helpful for verifying correct units on a model.

    .. doctest::
       :skipif: not pint_available

       >>> from pyomo.environ import ConcreteModel, Var, Objective
       >>> from pyomo.environ import units as u
       >>> from pyomo.util.check_units import assert_units_consistent, assert_units_equivalent, check_units_equivalent
       >>> model = ConcreteModel()
       >>> model.acc = Var(initialize=5.0, units=u.m/u.s**2)
       >>> model.obj = Objective(expr=(model.acc - 9.81*u.m/u.s**2)**2)
       >>> assert_units_consistent(model.obj) # raise exc if units invalid on obj
       >>> assert_units_consistent(model) # raise exc if units invalid anywhere on the model
       >>> assert_units_equivalent(model.obj.expr, u.m**2/u.s**4) # raise exc if units not equivalent
       >>> print(u.get_units(model.obj.expr)) # print the units on the objective
       m ** 2 / s ** 4
       >>> print(check_units_equivalent(model.acc, u.m/u.s**2))
       True

The implementation is currently based on the `pint
<http://pint.readthedocs.io>`_ package and supports all the units that
are supported by pint.  The list of units that are supported by pint
can be found at the following url:
https://github.com/hgrecco/pint/blob/master/pint/default_en.txt.

If you need a unit that is not in the standard set of defined units,
you can create your own units by adding to the unit definitions within
pint. See :py:meth:`PyomoUnitsContainer.load_definitions_from_file` or
:py:meth:`PyomoUnitsContainer.load_definitions_from_strings` for more
information.

.. note:: In this implementation of units, "offset" units for
          temperature are not supported within expressions (i.e. the
          non-absolute temperature units including degrees C and
          degrees F).  This is because there are many non-obvious
          combinations that are not allowable. This concern becomes
          clear if you first convert the non-absolute temperature
          units to absolute and then perform the operation. For
          example, if you write 30 degC + 30 degC == 60 degC, but
          convert each entry to Kelvin, the expression is not true
          (i.e., 303.15 K + 303.15 K is not equal to 333.15
          K). Therefore, there are several operations that are not
          allowable with non-absolute units, including addition,
          multiplication, and division.

          This module does support conversion of offset units to
          absolute units numerically, using convert_value_K_to_C,
          convert_value_C_to_K, convert_value_R_to_F,
          convert_value_F_to_R.  These are useful for converting input
          data to absolute units, and for converting data to
          convenient units for reporting.

          Please see the pint documentation `here
          <https://pint.readthedocs.io/en/0.9/nonmult.html>`_ for more
          discussion. While pint implements "delta" units (e.g.,
          delta_degC) to support correct unit conversions, it can be
          difficult to identify and guarantee valid operations in a
          general algebraic modeling environment. While future work
          may support units with relative scale, the current
          implementation requires use of absolute temperature units
          (i.e. K and R) within expressions and a direct conversion of
          numeric values using specific functions for converting input
          data and reporting.

"""
# TODO
#    * create a new pint unit definition file (and load from that file)
#       since the precision in pint seems insufficient for 1e-8 constraint tolerances
#    * Investigate when we can and cannot handle offset units and expand capabilities if possible
#    * Further investigate issues surrounding absolute and relative temperatures (delta units)
#    * Extend external function interface to support units for the arguments in addition to the function itself

import logging
import six
import sys

from pyomo.common.dependencies import attempt_import
from pyomo.core.expr.numvalue import NumericValue, nonpyomo_leaf_types, value, native_types, native_numeric_types, pyomo_constant_types
from pyomo.core.expr.template_expr import IndexTemplate
from pyomo.core.expr import current as EXPR

pint_module, pint_available = attempt_import(
    'pint', defer_check=True, error_message='The "pint" package failed '
    'to import. This package is necessary to use Pyomo units.')

logger = logging.getLogger(__name__)

class UnitsError(Exception):
    """
    An exception class for all general errors/warnings associated with units
    """
    def __init__(self, msg):
        self.msg = msg

    def __str__(self):
        return str(self.msg)


class InconsistentUnitsError(UnitsError):
    """
    An exception indicating that inconsistent units are present on an expression.

    E.g., x == y, where x is in units of kg and y is in units of meter
    """
    def __init__(self, exp1, exp2, msg):
        msg = '{}: {} not compatible with {}.'.format(str(msg), str(exp1), str(exp2))
        super(InconsistentUnitsError, self).__init__(msg)


class _PyomoUnit(NumericValue):
    """An object that represents a single unit in Pyomo (e.g., kg, meter)

    Users should not create instances of _PyomoUnit directly, but rather access
    units as attributes on an instance of a :class:`PyomoUnitsContainer`.
    This module contains a global PyomoUnitsContainer object :py:data:`units`.
    See module documentation for more information.
    """
    __slots__ = ('_pint_unit', '_pint_registry')

    def __init__(self, pint_unit, pint_registry):
        super(_PyomoUnit, self).__init__()
        assert pint_unit is not None
        assert pint_registry is not None
        self._pint_unit = pint_unit
        self._pint_registry = pint_registry

    def _get_pint_unit(self):
        """ Return the pint unit corresponding to this Pyomo unit. """
        return self._pint_unit

    def _get_pint_registry(self):
        """ Return the pint registry (pint.UnitRegistry) object used to create this unit. """
        return self._pint_registry

    def getname(self, fully_qualified=False, name_buffer=None):
        """
        Returns the name of this unit as a string.
        Overloaded from: :py:class:`NumericValue`. See this class for a description of the
        arguments. The value of these arguments are ignored here.

        Returns
        -------
        : str
           Returns the name of the unit
        """
        return str(self)

    # methods/properties that use the NumericValue base class implementation
    # name property
    # local_name
    # cname

    def is_constant(self):
        """
        Indicates if the NumericValue is constant and can be replaced with a plain old number
        Overloaded from: :py:class:`NumericValue`

        This method indicates if the NumericValue is a constant and can be replaced with a plain
        old number. Although units are, in fact, constant, we do NOT want this replaced - therefore
        we return False here to prevent replacement.

        Returns
        =======
        : bool
           False (This method always returns False)
        """
        return False

    def is_fixed(self):
        """
        Indicates if the NumericValue is fixed with respect to a "solver".
        Overloaded from: :py:class:`NumericValue`

        Indicates if the Unit should be treated as fixed. Since the Unit is always treated as
        a constant value of 1.0, it is fixed.

        Returns
        =======
        : bool
           True (This method always returns True)

        """
        return True

    def is_parameter_type(self):
        """ This is not a parameter type (overloaded from NumericValue) """
        return False

    def is_variable_type(self):
        """ This is not a variable type (overloaded from NumericValue) """
        return False

    def is_potentially_variable(self):
        """
        This is not potentially variable (does not and cannot contain a variable).
        Overloaded from NumericValue
        """
        return False

    def is_named_expression_type(self):
        """ This is not a named expression (overloaded from NumericValue) """
        return False

    def is_expression_type(self):
        """ This is a leaf, not an expression (overloaded from NumericValue) """
        return False

    def is_component_type(self):
        """ This is not a component type (overloaded from NumericValue) """
        return False

    def is_relational(self):
        """ This is not relational (overloaded from NumericValue) """
        return False

    def is_indexed(self):
        """ This is not indexed (overloaded from NumericValue) """
        return False

    def _compute_polynomial_degree(self, result):
        """ Returns the polynomial degree - since units are constants, they have degree of zero.
        Note that :py:meth:`NumericValue.polynomial_degree` calls this method.
        """
        return 0

    def __getstate__(self):
        state = super(_PyomoUnit, self).__getstate__()
        state['_pint_unit'] = str(self._pint_unit)
        if self._pint_registry is not units._pint_registry:
            # FIXME: we currently will not correctly unpickle units
            # associated with a unit manager other than the default
            # singleton.  If we wanted to support this, we would need to
            # do something like create a global units manager registry
            # that would associate each unit manager with a name.  We
            # could then pickle that name and then attempt to restore
            # the association with the original units manager.  As we
            # expect all users to just use the global default, for the
            # time being we will just issue a warning that things may
            # break.
            logger.warning(
                "pickling a _PyomoUnit associated with a PyomoUnitsContainer "
                "that is not the default singleton (%s.units).  Restoring "
                "this pickle will attempt to return a unit associated with "
                "the default singleton." % (__name__,))
        return state

    def __setstate__(self, state):
        self._pint_registry = units._pint_registry
        self._pint_unit = self._pint_registry(state.pop('_pint_unit')).units
        super(_PyomoUnit, self).__setstate__(state)

    def __deepcopy__(self, memo):
        # Note that while it is possible to deepcopy the _pint_unit and
        # _pint_registry object (in pint>0.10), that version does not
        # support all Python versions currently supported by Pyomo.
        # Further, Pyomo's use of units relies on a model using a single
        # instance of the pint unit registry.  As we regularly assemble
        # block models using multiple clones (deepcopies) of a base
        # model, it is important that we treat _PyomoUnit objects
        # as outside the model scope and DO NOT duplicate them.
        return self

    def __float__(self):
        """
        Coerce the value to a floating point

        Raises:
            TypeError
        """
        raise TypeError(
            "Implicit conversion of Pyomo Unit `%s' to a float is "
            "disabled. This error is often the result of treating a unit "
            "as though it were a number (e.g., passing a unit to a built-in "
            "math function). Avoid this error by using Pyomo-provided math "
            "functions."
            % self.name)

    def __int__(self):
        """
        Coerce the value to an integer

        Raises:
            TypeError
        """
        raise TypeError(
            "Implicit conversion of Pyomo Unit `%s' to an int is "
            "disabled. This error is often the result of treating a unit "
            "as though it were a number (e.g., passing a unit to a built-in "
            "math function). Avoid this error by using Pyomo-provided math "
            "math function). Avoid this error by using Pyomo-provided math "
            "functions."
            % self.name)

    # __lt__ uses NumericValue base class implementation
    # __gt__ uses NumericValue base class implementation
    # __le__ uses NumericValue base class implementation
    # __ge__ uses NumericValue base class implementation
    # __eq__ uses NumericValue base class implementation
    # __add__ uses NumericValue base class implementation
    # __sub__ uses NumericValue base class implementation
    # __mul__ uses NumericValue base class implementation
    # __div__ uses NumericValue base class implementation
    # __truediv__ uses NumericValue base class implementation
    # __pow__ uses NumericValue vase class implementation
    # __radd__ uses NumericValue base class implementation
    # __rsub__ uses NumericValue base class implementation
    # __rmul__ uses NumericValue base class implementation
    # __rdiv__ uses NumericValue base class implementation
    # __rtruediv__ uses NumericValue base class implementation
    # __rpow__ uses NumericValue base class implementation
    # __iadd__ uses NumericValue base class implementation
    # __isub__ uses NumericValue base class implementation
    # __imul__ uses NumericValue base class implementation
    # __idiv__ uses NumericValue base class implementation
    # __itruediv__ uses NumericValue base class implementation
    # __ipow__ uses NumericValue base class implementation
    # __neg__ uses NumericValue base class implementation
    # __pos__ uses NumericValue base class implementation
    # __add__ uses NumericValue base class implementation

    def __str__(self):
        """ Returns a string representing the unit """

        # The ~ returns the short form of the pint unit if the unit is
        # an instance of the unit 'dimensionless', then pint returns ''
        # which causes problems with some string processing in Pyomo
        # that expects a name
        #
        # Note: Some pint units contain unicode characters (notably
        # delta temperatures).  So that things work cleanly in Python 2
        # and 3, we will generate the string as unicode, then explicitly
        # encode it to UTF-8 in Python 2
        retstr = u'{:!~s}'.format(self._pint_unit)
        if retstr == '':
            retstr = 'dimensionless'
        if six.PY2:
            return str(retstr.encode('utf8'))
        else:
            return retstr

    def to_string(self, verbose=None, labeler=None, smap=None,
                  compute_values=False):
        """
        Return a string representation of the expression tree.

        See documentation on :py:class:`NumericValue`

        Returns
        -------
        : bool
           A string representation for the expression tree.
        """
        return str(self)

    def __nonzero__(self):
        """Unit is treated as a constant value of 1.0. Therefore, it is always nonzero
        Returns
        -------
        : bool
           Returns whether on not the object is non-zero
        """
        return self.__bool__()

    def __bool__(self):
        """Unit is treated as a constant value of 1.0. Therefore, it is always "True"

        Returns
        -------
        : bool
           Returns whether or not the object is "empty"
        """
        return True

    def __call__(self, exception=True):
        """Unit is treated as a constant value, and this method always returns 1.0

        Returns
        -------
        : float
           Returns 1.0
        """
        return 1.0

    def pprint(self, ostream=None, verbose=False):
        """Display a user readable string description of this object.
        """
        if ostream is None: #pragma:nocover
            ostream = sys.stdout
        ostream.write(str(self))
        # There is also a long form, but the verbose flag is not really the correct indicator
        # if verbose:
        #     ostream.write('{:!s}'.format(self._pint_unit))
        # else:
        #     ostream.write('{:!~s}'.format(self._pint_unit))


class UnitExtractionVisitor(EXPR.StreamBasedExpressionVisitor):
    def __init__(self, pyomo_units_container, units_equivalence_tolerance=1e-12):
        """
        Visitor class used to determine units of an expression. Do not use
        this class directly, but rather use
        "py:meth:`PyomoUnitsContainer.assert_units_consistent`
        or :py:meth:`PyomoUnitsContainer.get_units`

        Parameters
        ----------
        pyomo_units_container : PyomoUnitsContainer
           Instance of the PyomoUnitsContainer that was used for the units
           in the expressions. Pyomo does not support "mixing" units from
           different containers

        units_equivalence_tolerance : float (default 1e-12)
            Floating point tolerance used when deciding if units are equivalent
            or not.

        Notes
        -----
        This class inherits from the :class:`StreamBasedExpressionVisitor` to implement
        a walker that returns the pyomo units and pint units corresponding to an
        expression.

        There are class attributes (dicts) that map the expression node type to the
        particular method that should be called to return the units of the node based
        on the units of its child arguments. This map is used in exitNode.
        """
        super(UnitExtractionVisitor, self).__init__()
        self._pyomo_units_container = pyomo_units_container
        self._pint_registry = self._pyomo_units_container._pint_registry
        self._units_equivalence_tolerance = units_equivalence_tolerance

    def _pint_unit_equivalent_to_dimensionless(self, pint_unit):
        """
        Check if a pint unit is equivalent to 'dimensionless' (this is true if it
        is either None or 'dimensionless' (or even radians)

        Parameters
        ----------
        pint_unit : pint unit
           The pint unit you want to check

        Returns
        -------
        : bool
           Returns True if pint_unit is equivalent to dimensionless units.

        """
        if pint_unit is None:
            return True
        return pint_unit.dimensionless
        #return self._pint_units_equivalent(pint_unit, self._pint_registry.dimensionless)

    def _pint_units_equivalent(self, lhs, rhs):
        """
        Check if two pint units are equivalent

        Parameters
        ----------
        lhs : pint unit
            first pint unit to compare
        rhs : pint unit
            second pint unit to compare

        Returns
        -------
        : bool
           True if they are equivalent, and False otherwise
        """
        if lhs is rhs:
            # units are the same objects (or both None)
            return True
        elif lhs is None:
            # lhs is None, but rhs is not
            # check if rhs is equivalent to dimensionless (e.g. dimensionless or radians)
            return self._pint_unit_equivalent_to_dimensionless(rhs)
        elif rhs is None:
            # rhs is None, but lhs is not
            # check if lhs is equivalent to dimensionless (e.g. dimensionless or radians)
            return self._pint_unit_equivalent_to_dimensionless(lhs)

        # Units are not the same objects, and they are both not None
        # Now, use pint mechanisms to check by converting to Quantity objects
        lhsq = (1.0 * lhs).to_base_units()
        rhsq = (1.0 * rhs).to_base_units()

        if lhsq.dimensionality == rhsq.dimensionality and \
               abs(lhsq.magnitude/rhsq.magnitude - 1.0) < self._units_equivalence_tolerance:
            return True

        return False

    def _get_unit_for_equivalent_children(self, node, list_of_unit_tuples):
        """
        Return (and test) the units corresponding to an expression node in the
        expression tree where all children should have the same units (e.g. sum).

        Parameters
        ----------
        node : Pyomo expression node
            The parent node of the children

        list_of_unit_tuples : list
           This is a list of tuples (one for each of the children) where each tuple
           is a PyomoUnit, pint unit pair

        Returns
        -------
        : tuple (PyomoUnit, pint unit)
        """
        # TODO: This may be expensive for long summations and, in the case of reporting only, we may want to skip the checks
        assert len(list_of_unit_tuples) > 0

        # verify that the pint units are equivalent from each
        # of the child nodes - assume that PyomoUnits are equivalent
        pint_unit_0 = list_of_unit_tuples[0][1]
        for i in range(1, len(list_of_unit_tuples)):
            pint_unit_i = list_of_unit_tuples[i][1]
            if not self._pint_units_equivalent(pint_unit_0, pint_unit_i):
                raise InconsistentUnitsError(pint_unit_0, pint_unit_i,
                        'Error in units found in expression: {}'.format(str(node)))

        # checks were OK, return the first one in the list
        return (list_of_unit_tuples[0][0], list_of_unit_tuples[0][1])

    def _get_unit_for_linear_expression(self, node, list_of_unit_tuples):
        """
        Return (and test) the units corresponding to a :py:class:`LinearExpression` node
        in the expression tree.

        This is a special node since it does not use "args" the way
        other expression types do. Because of this, the StreamBasedExpressionVisitor
        does not pick up on the "children", and list_of_unit_tuples is empty.
        Therefore, we implement the recursion into coeffs and vars ourselves.

        Parameters
        ----------
        node : Pyomo expression node
            The parent node of the children

        list_of_unit_tuples : list
           This is a list of tuples (one for each of the children) where each tuple
           is a PyomoUnit, pint unit pair (Note: this is different for LinearExpression,
           - see method documentation above).

        Returns
        -------
        : tuple (PyomoUnit, pint unit)
        """
        # StreamBasedExpressionVisitor does not handle the children of this node
        assert len(list_of_unit_tuples) == 0

        # TODO: This may be expensive for long summations and, in the case of reporting only, we may want to skip the checks
        term_unit_list = []
        if node.constant:
            # we have a non-zero constant term, get its units
            const_units = self._pyomo_units_container.get_units(node.constant)
            term_unit_list.append(const_units)

        # go through the coefficients and variables
        assert len(node.linear_coefs) == len(node.linear_vars)
        for k,v in enumerate(node.linear_vars):
            c = node.linear_coefs[k]
            v_units = self._pyomo_units_container._get_units_tuple(v)
            c_units = self._pyomo_units_container._get_units_tuple(c)
            if c_units[1] is None and v_units[1] is None:
                term_unit_list.append((None,None))
            elif c_units[1] is None:
                # v_units[1] is not None
                term_unit_list.append(v_units)
            elif v_units[1] is None:
                # c_units[1] is not None
                term_unit_list.append(c_units)
            else:
                # both are not none
                term_unit_list.append((c_units[0]*v_units[0], c_units[1]*v_units[1]))

        assert len(term_unit_list) > 0

        # collected the units for all the terms, so now
        # verify that the pint units are equivalent from each
        # of the child nodes - assume that PyomoUnits are equivalent
        pint_unit_0 = term_unit_list[0][1]
        for i in range(1, len(term_unit_list)):
            pint_unit_i = term_unit_list[i][1]
            if not self._pint_units_equivalent(pint_unit_0, pint_unit_i):
                raise InconsistentUnitsError(pint_unit_0, pint_unit_i,
                        'Error in units found in expression: {}'.format(str(node)))

        # checks were OK, return the first one in the list
        return (term_unit_list[0][0], term_unit_list[0][1])

    def _get_unit_for_product(self, node, list_of_unit_tuples):
        """
        Return (and test) the units corresponding to a product expression node
        in the expression tree.

        Parameters
        ----------
        node : Pyomo expression node
            The parent node of the children

        list_of_unit_tuples : list
           This is a list of tuples (one for each of the children) where each tuple
           is a PyomoUnit, pint unit pair

        Returns
        -------
        : tuple (PyomoUnit, pint unit)
        """
        assert len(list_of_unit_tuples) > 1

        pyomo_unit = None
        pint_unit = None
        for i in range(len(list_of_unit_tuples)):
            pyomo_unit_i = list_of_unit_tuples[i][0]
            pint_unit_i = list_of_unit_tuples[i][1]
            if pint_unit_i is not None:
                assert pyomo_unit_i is not None
                if pint_unit is None:
                    assert pyomo_unit is None
                    pint_unit = pint_unit_i
                    pyomo_unit = pyomo_unit_i
                else:
                    pyomo_unit = pyomo_unit * pyomo_unit_i
                    pint_unit = pint_unit * pint_unit_i

        return (pyomo_unit, pint_unit)

    def _get_unit_for_division(self, node, list_of_unit_tuples):
        """
        Return (and test) the units corresponding to a division expression node
        in the expression tree.

        Parameters
        ----------
        node : Pyomo expression node
            The parent node of the children

        list_of_unit_tuples : list
           This is a list of tuples (one for each of the children) where each tuple
           is a PyomoUnit, pint unit pair

        Returns
        -------
        : tuple (PyomoUnit, pint unit)
        """
        assert len(list_of_unit_tuples) == 2

        num_pyomo_unit, num_pint_unit = list_of_unit_tuples[0]
        den_pyomo_unit, den_pint_unit = list_of_unit_tuples[1]
        if den_pint_unit is None:
            assert den_pyomo_unit is None
            return (num_pyomo_unit, num_pint_unit)
        # CDL using **(-1) since this returns a pint Unit and not a Quantity,
        # CDL but we could also return the units from the Quantity
        # CDL return (1.0/pyomo_unit, 1.0/pint_unit)
        if num_pint_unit is None:
            assert num_pyomo_unit is None
            return (1.0/den_pyomo_unit, den_pint_unit**(-1))
        else:
            return (num_pyomo_unit/den_pyomo_unit, num_pint_unit/den_pint_unit)

    def _get_unit_for_reciprocal(self, node, list_of_unit_tuples):
        """
        Return (and test) the units corresponding to a reciprocal expression node
        in the expression tree.

        Parameters
        ----------
        node : Pyomo expression node
            The parent node of the children

        list_of_unit_tuples : list
           This is a list of tuples (one for each of the children) where each tuple
           is a PyomoUnit, pint unit pair

        Returns
        -------
        : tuple (PyomoUnit, pint unit)
        """
        assert len(list_of_unit_tuples) == 1

        pyomo_unit, pint_unit = list_of_unit_tuples[0]
        if pint_unit is None:
            assert pyomo_unit is None
            return (None, None)
        # CDL using **(-1) since this returns a pint Unit and not a Quantity,
        # CDL but we could also return the units from the Quantity
        # CDL return (1.0/pyomo_unit, 1.0/pint_unit)
        return (1.0/pyomo_unit, pint_unit**(-1))

    def _get_unit_for_pow(self, node, list_of_unit_tuples):
        """
        Return (and test) the units corresponding to a pow expression node
        in the expression tree.

        Parameters
        ----------
        node : Pyomo expression node
            The parent node of the children

        list_of_unit_tuples : list
           This is a list of tuples (one for each of the children) where each tuple
           is a PyomoUnit, pint unit pair

        Returns
        -------
        : tuple (PyomoUnit, pint unit)
        """
        assert len(list_of_unit_tuples) == 2

        # this operation is x^y
        # x should be in list_of_unit_tuples[0] and
        # y should be in list_of_unit_tuples[1]
        pyomo_unit_base = list_of_unit_tuples[0][0]
        pint_unit_base = list_of_unit_tuples[0][1]
        pyomo_unit_exponent = list_of_unit_tuples[1][0]
        pint_unit_exponent = list_of_unit_tuples[1][1]

        # check to make sure that the exponent is unitless or dimensionless
        if pint_unit_exponent is not None and \
            not self._pint_unit_equivalent_to_dimensionless(pint_unit_exponent):
            # unit is not unitless, dimensionless, or equivalent to dimensionless (e.g. radians)
            raise UnitsError("Error in sub-expression: {}. "
                             "Exponents in a pow expression must be dimensionless."
                             "".format(node))

        # if the base is unitless or dimensionless, it does not matter if the exponent is fixed
        if pint_unit_base is None or \
            self._pint_unit_equivalent_to_dimensionless(pint_unit_base):
            return (pyomo_unit_base, pyomo_unit_exponent)

        # the base is NOT (None, dimensionless, or equivalent to dimensionless)
        # need to make sure that the exponent is a fixed number
        exponent = node.args[1]
        if type(exponent) not in nonpyomo_leaf_types \
            and not (exponent.is_fixed() or exponent.is_constant()):
            raise UnitsError("The base of an exponent has units {}, but "
                             "the exponent is not a fixed numerical value."
                             "".format(str(list_of_unit_tuples[0][0])))

        # base has units and exponent is fixed, return the appropriate unit
        exponent_value = value(exponent)
        pyomo_unit = pyomo_unit_base**exponent_value
        pint_unit = pint_unit_base**exponent_value

        return (pyomo_unit, pint_unit)

    def _get_unit_for_single_child(self, node, list_of_unit_tuples):
        """
        Return (and test) the units corresponding to a unary operation (e.g. negation)
        expression node in the expression tree.

        Parameters
        ----------
        node : Pyomo expression node
            The parent node of the children

        list_of_unit_tuples : list
           This is a list of tuples (one for each of the children) where each tuple
           is a PyomoUnit, pint unit pair

        Returns
        -------
        : tuple (PyomoUnit, pint unit)
        """
        assert len(list_of_unit_tuples) == 1

        pyomo_unit, pint_unit = list_of_unit_tuples[0]
        return (pyomo_unit, pint_unit)

    def _get_units_ExternalFunction(self, node, list_of_unit_tuples):
        """
        Check to make sure that any child arguments are consistent with 
        arg_units return the value from node.get_units() This
        was written for ExternalFunctionExpression where the external
        function has units assigned to its return value and arguments

        Parameters
        ----------
        node : Pyomo expression node
            The parent node of the children

        list_of_unit_tuples : list
           This is a list of tuples (one for each of the children) where each tuple
           is a PyomoUnit, pint unit pair

        Returns
        -------
        : tuple (pyomo_unit, pint_unit)

        """
        # get the list of arg_units
        arg_units = node.get_arg_units()
        if arg_units is None:
            # they should all be dimensionless
            arg_units = [None]*len(list_of_unit_tuples)
            
        for (arg_unit, unit_tuple) in zip(arg_units, list_of_unit_tuples):
            pyomo_arg_unit, pint_arg_unit = self._pyomo_units_container._get_units_tuple(arg_unit)
            pint_child_unit = unit_tuple[1]
            if not self._pint_units_equivalent(pint_arg_unit, pint_child_unit):
                raise InconsistentUnitsError(arg_unit, unit_tuple[0], 'Inconsistent units found in ExternalFunction.')

        # now return the units in node.get_units
        return self._pyomo_units_container._get_units_tuple(node.get_units())

    def _get_dimensionless_with_dimensionless_children(self, node, list_of_unit_tuples):
        """
        Check to make sure that any child arguments are unitless /
        dimensionless (for functions like exp()) and return (None,
        None) if successful. Although odd that this does not just
        return a boolean, it is done this way to match the signature
        of the other methods used to get units for expressions.

        Parameters
        ----------
        node : Pyomo expression node
            The parent node of the children

        list_of_unit_tuples : list
           This is a list of tuples (one for each of the children) where each tuple
           is a PyomoUnit, pint unit pair

        Returns
        -------
        : tuple (None, None)

        """
        for (pyomo_unit, pint_unit) in list_of_unit_tuples:
            if not self._pint_unit_equivalent_to_dimensionless(pint_unit):
                raise UnitsError('Expected no units or dimensionless units in {}, but found {}.'.format(str(node), str(pyomo_unit)))

        # if we make it here, then all are equal to None
        return (None, None)

    def _get_dimensionless_no_children(self, node, list_of_unit_tuples):
        """
        Check to make sure the length of list_of_unit_tuples is zero, and returns
        (None, None) to indicate unitless. Used for leaf nodes that should not have any units.

        Parameters
        ----------
        node : Pyomo expression node
            The parent node of the children

        list_of_unit_tuples : list
           This is a list of tuples (one for each of the children) where each tuple
           is a PyomoUnit, pint unit pair

        Returns
        -------
        : tuple (None, None)
        """
        assert len(list_of_unit_tuples) == 0
        assert type(node) != _PyomoUnit

        # # check that the leaf does not have any units
        # # TODO: Leave this commented code here since this "might" be similar to the planned mechanism for getting units from Pyomo component leaves
        # if hasattr(node, 'get_units') and node.get_units() is not None:
        #     raise UnitsError('Expected dimensionless units in {}, but found {}.'.format(str(node),
        #                         str(node.get_units())))

        return (None, None)

    def _get_unit_for_unary_function(self, node, list_of_unit_tuples):
        """
        Return (and test) the units corresponding to a unary function expression node
        in the expression tree. Checks that the list_of_unit_tuples is of length 1
        and calls the appropriate method from the unary function method map.

        Parameters
        ----------
        node : Pyomo expression node
            The parent node of the children

        list_of_unit_tuples : list
           This is a list of tuples (one for each of the children) where each tuple
           is a PyomoUnit, pint unit pair

        Returns
        -------
        : tuple (PyomoUnit, pint unit)
        """
        assert len(list_of_unit_tuples) == 1
        func_name = node.getname()
        if func_name in self.unary_function_method_map:
            node_func = self.unary_function_method_map[func_name]
            if node_func is not None:
                return node_func(self, node, list_of_unit_tuples)

        raise TypeError('An unhandled unary function: {} was encountered while retrieving the'
                        ' units of expression {}'.format(func_name, str(node)))

    def _get_unit_for_expr_if(self, node, list_of_unit_tuples):
        """
        Return (and test) the units corresponding to an Expr_if expression node
        in the expression tree. The _if relational expression is validated and
        the _then/_else are checked to ensure they have the same units. Also checks
        to make sure length of list_of_unit_tuples is 3

        Parameters
        ----------
        node : Pyomo expression node
            The parent node of the children

        list_of_unit_tuples : list
           This is a list of tuples (one for each of the children) where each tuple
           is a PyomoUnit, pint unit pair

        Returns
        -------
        : tuple (PyomoUnit, pint unit)
        """
        assert len(list_of_unit_tuples) == 3

        # the _if should already be consistent (since the children were
        # already checked)

        # verify that they _then and _else are equivalent
        then_pyomo_unit, then_pint_unit = list_of_unit_tuples[1]
        else_pyomo_unit, else_pint_unit = list_of_unit_tuples[2]

        if not self._pint_units_equivalent(then_pint_unit, else_pint_unit):
            raise InconsistentUnitsError(then_pyomo_unit, else_pyomo_unit,
                    'Error in units found in expression: {}'.format(str(node)))

        # then and else are the same
        return (then_pyomo_unit, then_pint_unit)

    def _get_dimensionless_with_radians_child(self, node, list_of_unit_tuples):
        """
        Return (and test) the units corresponding to a trig function expression node
        in the expression tree. Checks that the length of list_of_unit_tuples is 1
        and that the units of that child expression are unitless or radians and
        returns (None, None) for the units.

        Parameters
        ----------
        node : Pyomo expression node
            The parent node of the children

        list_of_unit_tuples : list
           This is a list of tuples (one for each of the children) where each tuple
           is a PyomoUnit, pint unit pair

        Returns
        -------
        : tuple (None, None)
        """
        assert len(list_of_unit_tuples) == 1

        pyomo_unit, pint_unit = list_of_unit_tuples[0]
        if pint_unit is None:
            assert pyomo_unit is None
            # unitless, all is OK
            return (None, None)
        else:
            # pint unit is not None, now compare against radians / dimensionless
            if self._pint_units_equivalent(pint_unit, self._pint_registry.radians):
                return (None, None)

        # units are not None, dimensionless, or radians
        raise UnitsError('Expected radians in argument to function in expression {}, but found {}'.format(
            str(node), str(pyomo_unit)))

    def _get_radians_with_dimensionless_child(self, node, list_of_unit_tuples):
        """
        Return (and test) the units corresponding to an inverse trig expression node
        in the expression tree. Checks that the length of list_of_unit_tuples is 1
        and that the child argument is dimensionless, and returns radians

        Parameters
        ----------
        node : Pyomo expression node
            The parent node of the children

        list_of_unit_tuples : list
           This is a list of tuples (one for each of the children) where each tuple
           is a PyomoUnit, pint unit pair

        Returns
        -------
        : tuple (PyomoUnit for radians, pint_unit for radians)
        """
        assert len(list_of_unit_tuples) == 1

        pyomo_unit, pint_unit = list_of_unit_tuples[0]
        if not self._pint_unit_equivalent_to_dimensionless(pint_unit):
            raise UnitsError('Expected dimensionless argument to function in expression {},'
                             ' but found {}'.format(
                             str(node), str(pyomo_unit)))

        uc = self._pyomo_units_container
        return (uc.radians, self._pint_registry.radians)

    def _get_unit_sqrt(self, node, list_of_unit_tuples):
        """
        Return (and test) the units corresponding to a sqrt expression node
        in the expression tree. Checks that the length of list_of_unit_tuples is one.

        Parameters
        ----------
        node : Pyomo expression node
            The parent node of the children

        list_of_unit_tuples : list
           This is a list of tuples (one for each of the children) where each tuple
           is a PyomoUnit, pint unit pair

        Returns
        -------
        : tuple (PyomoUnit, pint unit)
        """
        assert len(list_of_unit_tuples) == 1
        pint_unit = list_of_unit_tuples[0][1]
        if pint_unit is None:
            return (None, None)

        # units are not None
        return (list_of_unit_tuples[0][0]**0.5, list_of_unit_tuples[0][1]**0.5)

    node_type_method_map = {
        EXPR.EqualityExpression: _get_unit_for_equivalent_children,
        EXPR.InequalityExpression: _get_unit_for_equivalent_children,
        EXPR.RangedExpression: _get_unit_for_equivalent_children,
        EXPR.SumExpression: _get_unit_for_equivalent_children,
        EXPR.NPV_SumExpression: _get_unit_for_equivalent_children,
        EXPR.ProductExpression: _get_unit_for_product,
        EXPR.MonomialTermExpression: _get_unit_for_product,
        EXPR.NPV_ProductExpression: _get_unit_for_product,
        EXPR.DivisionExpression: _get_unit_for_division,
        EXPR.NPV_DivisionExpression: _get_unit_for_division,
        EXPR.ReciprocalExpression: _get_unit_for_reciprocal,
        EXPR.NPV_ReciprocalExpression: _get_unit_for_reciprocal,
        EXPR.PowExpression: _get_unit_for_pow,
        EXPR.NPV_PowExpression: _get_unit_for_pow,
        EXPR.NegationExpression: _get_unit_for_single_child,
        EXPR.NPV_NegationExpression: _get_unit_for_single_child,
        EXPR.AbsExpression: _get_unit_for_single_child,
        EXPR.NPV_AbsExpression: _get_unit_for_single_child,
        EXPR.UnaryFunctionExpression: _get_unit_for_unary_function,
        EXPR.NPV_UnaryFunctionExpression: _get_unit_for_unary_function,
        EXPR.Expr_ifExpression: _get_unit_for_expr_if,
        IndexTemplate: _get_dimensionless_no_children,
        EXPR.GetItemExpression: _get_dimensionless_with_dimensionless_children,
        EXPR.ExternalFunctionExpression: _get_units_ExternalFunction,
        EXPR.NPV_ExternalFunctionExpression: _get_units_ExternalFunction,
        EXPR.LinearExpression: _get_unit_for_linear_expression
    }

    unary_function_method_map = {
        'log': _get_dimensionless_with_dimensionless_children,
        'log10':_get_dimensionless_with_dimensionless_children,
        'sin': _get_dimensionless_with_radians_child,
        'cos': _get_dimensionless_with_radians_child,
        'tan': _get_dimensionless_with_radians_child,
        'sinh': _get_dimensionless_with_radians_child,
        'cosh': _get_dimensionless_with_radians_child,
        'tanh': _get_dimensionless_with_radians_child,
        'asin': _get_radians_with_dimensionless_child,
        'acos': _get_radians_with_dimensionless_child,
        'atan': _get_radians_with_dimensionless_child,
        'exp': _get_dimensionless_with_dimensionless_children,
        'sqrt': _get_unit_sqrt,
        'asinh': _get_radians_with_dimensionless_child,
        'acosh': _get_radians_with_dimensionless_child,
        'atanh': _get_radians_with_dimensionless_child,
        'ceil': _get_unit_for_single_child,
        'floor': _get_unit_for_single_child
    }

    def exitNode(self, node, data):
        """ Callback for :class:`pyomo.core.current.StreamBasedExpressionVisitor`. This
        method is called when moving back up the tree in a depth first search."""
        
        # first check if the node is a leaf
        if type(node) in nonpyomo_leaf_types \
                or not node.is_expression_type():
            if type(node) in native_numeric_types:
                # this is a number - return dimensionless                                                                      
                return (None, None)
            elif isinstance(node, _PyomoUnit):
                return (node, node._get_pint_unit())
            # CDL using the hasattr code below since it is more general
            #elif isinstance(node, _VarData) or \
            #     isinstance(node, _ParamData):
            #    pyomo_unit, pint_unit = self._pyomo_units_container._get_units_tuple(node.get_units())
            #    return (pyomo_unit, pint_unit)
            elif hasattr(node, 'get_units'):
                pyomo_unit, pint_unit = self._pyomo_units_container._get_units_tuple(node.get_units())
                return (pyomo_unit, pint_unit)
            
            # I have a leaf, but this is not a PyomoUnit - (treat as dimensionless)
            return (None, None)

        # not a leaf - check if it is a named expression
        if hasattr(node, 'is_named_expression_type') and node.is_named_expression_type():
            return self._get_unit_for_single_child(node, data)

        # not a leaf - get the appropriate function for type of the node
        node_func = self.node_type_method_map.get(type(node), None)
        if node_func is not None:
            pyomo_unit, pint_unit = node_func(self, node, data)
            if pint_unit is not None and \
                 self._pint_unit_equivalent_to_dimensionless(pint_unit):
                # I want to return None instead of dimensionless
                # but radians are also equivalent to dimensionless
                # For now, this test works, but we need to find a better approach
                teststr = '{:!~s}'.format(pint_unit)
                if teststr == '':
                    return (None, None)

            return (pyomo_unit, pint_unit)

        raise TypeError('An unhandled expression node type: {} was encountered while retrieving the'
                ' units of expression {}'.format(str(type(node)), str(node)))

<<<<<<< HEAD
class PintUnitExtractionVisitor(EXPR.StreamBasedExpressionVisitor):
    def __init__(self, pyomo_units_container, units_equivalence_tolerance=1e-12):
        """
        Visitor class used to determine units of an expression. Do not use
        this class directly, but rather use
        "py:meth:`PyomoUnitsContainer.assert_units_consistent`
        or :py:meth:`PyomoUnitsContainer.get_units`

        Parameters
        ----------
        pyomo_units_container : PyomoUnitsContainer
           Instance of the PyomoUnitsContainer that was used for the units
           in the expressions. Pyomo does not support "mixing" units from
           different containers

        units_equivalence_tolerance : float (default 1e-12)
            Floating point tolerance used when deciding if units are equivalent
            or not.

        Notes
        -----
        This class inherits from the :class:`StreamBasedExpressionVisitor` to implement
        a walker that returns the pyomo units and pint units corresponding to an
        expression.

        There are class attributes (dicts) that map the expression node type to the
        particular method that should be called to return the units of the node based
        on the units of its child arguments. This map is used in exitNode.
        """
        super(PintUnitExtractionVisitor, self).__init__()
        self._pint_registry = pyomo_units_container._pint_registry
        self._pyomo_units_container = pyomo_units_container
        self._pint_dimensionless = self._pint_registry.dimensionless

    def _get_unit_for_equivalent_children(self, node, child_units):
        """
        Return (and test) the units corresponding to an expression node in the
        expression tree where all children should have the same units (e.g. sum).

        Parameters
        ----------
        node : Pyomo expression node
            The parent node of the children

        child_units : list
           This is a list of pint units (one for each of the children)

        Returns
        -------
        : pint unit
        """
        # TODO: This may be expensive for long summations and, in the case of reporting only, we may want to skip the checks
        assert len(child_units) > 0

        # verify that the pint units are equivalent from each
        # of the child nodes - assume that PyomoUnits are equivalent
        pint_unit_0 = child_units[0]
        for i in range(1, len(child_units)):
            pint_unit_i = child_units[i]
            if pint_unit_0 != pint_unit_i:
                raise InconsistentUnitsError(pint_unit_0, pint_unit_i,
                        'Error in units found in expression: {}'.format(str(node)))

        # checks were OK, return the first one in the list
        return pint_unit_0

    def _get_unit_for_linear_expression(self, node, child_units):
        """
        Return (and test) the units corresponding to a :py:class:`LinearExpression` node
        in the expression tree.

        This is a special node since it does not use "args" the way
        other expression types do. Because of this, the StreamBasedExpressionVisitor
        does not pick up on the "children", and child_units is empty.
        Therefore, we implement the recursion into coeffs and vars ourselves.

        Parameters
        ----------
        node : Pyomo expression node
            The parent node of the children

        child_units : list
           This is a list of pint units (one for each of the children)

        Returns
        -------
        : pint unit
        """
        # StreamBasedExpressionVisitor does not handle the children of this node
        assert len(child_units) == 0

        # TODO: This may be expensive for long summations and, in the case of reporting only, we may want to skip the checks
        term_unit_list = []
        if node.constant:
            # we have a non-zero constant term, get its units
            const_pint_units = self._pyomo_units_container._get_pint_units(node.constant)
            term_unit_list.append(const_pint_units)

        # go through the coefficients and variables
        assert len(node.linear_coefs) == len(node.linear_vars)
        for k,v in enumerate(node.linear_vars):
            c = node.linear_coefs[k]
            v_units = self._pyomo_units_container._get_pint_units(v)
            c_units = self._pyomo_units_container._get_pint_units(c)
            term_unit_list.append(c_units*v_units)

        assert len(term_unit_list) > 0

        return self._get_unit_for_equivalent_children(node, term_unit_list)

    def _get_unit_for_product(self, node, child_units):
        """
        Return (and test) the units corresponding to a product expression node
        in the expression tree.

        Parameters
        ----------
        node : Pyomo expression node
            The parent node of the children

        child_units : list
           This is a list of pint units (one for each of the children)

        Returns
        -------
        : pint unit
        """
        assert len(child_units) > 1

        pint_unit = child_units[0]
        for i in range(1, len(child_units)):
            pint_unit *= child_units[1]

        if hasattr(pint_unit, 'units'):
            return pint_unit.units

        return pint_unit

    def _get_unit_for_division(self, node, child_units):
        """
        Return (and test) the units corresponding to a division expression node
        in the expression tree.

        Parameters
        ----------
        node : Pyomo expression node
            The parent node of the children

        child_units : list
           This is a list of pint units (one for each of the children)

        Returns
        -------
        : pint unit
        """
        assert len(child_units) == 2

        # this operation can create a quantity, but we want a pint unit object
        return (child_units[0]/child_units[1])

    def _get_unit_for_reciprocal(self, node, child_units):
        """
        Return (and test) the units corresponding to a reciprocal expression node
        in the expression tree.

        Parameters
        ----------
        node : Pyomo expression node
            The parent node of the children

        child_units : list
           This is a list of pint units (one for each of the children)

        Returns
        -------
        : pint unit
        """
        assert len(child_units) == 1

        # this operation can create a quantity, but we want a pint unit object
        return (1.0/child_units).units

    def _get_unit_for_pow(self, node, child_units):
        """
        Return (and test) the units corresponding to a pow expression node
        in the expression tree.

        Parameters
        ----------
        node : Pyomo expression node
            The parent node of the children

        child_units : list
           This is a list of pint units (one for each of the children)

        Returns
        -------
        : pint unit
        """
        assert len(child_units) == 2

        # the exponent needs to be dimensionless
        if child_units[1] != self._pint_dimensionless:
            # todo: allow radians?
            raise UnitsError("Error in sub-expression: {}. "
                             "Exponents in a pow expression must be dimensionless."
                             "".format(node))

        # common case - exponent is a constant number
        exponent = node.args[1]
        if type(exponent) in nonpyomo_leaf_types:
            return child_units[0]**value(exponent)

        # if base is dimensioness, exponent doesn't matter
        if child_units[0] is self._pint_dimensionless or \
           child_units[0] == self._pint_dimensionless:
            return self._pint_dimensionless

        # base is not dimensionless, exponent is dimensionless
        # ensure that the exponent is fixed
        if exponent.is_constant() == False and exponent.is_fixed() == False:
            raise UnitsError("The base of an exponent has units {}, but "
                             "the exponent is not a fixed numerical value."
                             "".format(child_units[0]))

        return child_units[0]**value(exponent)

    def _get_unit_for_single_child(self, node, child_units):
        """
        Return (and test) the units corresponding to a unary operation (e.g. negation)
        expression node in the expression tree.

        Parameters
        ----------
        node : Pyomo expression node
            The parent node of the children

        child_units : list
           This is a list of pint units (one for each of the children)

        Returns
        -------
        : pint unit
        """
        assert len(child_units) == 1
        return child_units[0]

    def _get_units_ExternalFunction(self, node, child_units):
        """
        Check to make sure that any child arguments are consistent with 
        arg_units return the value from node.get_units() This
        was written for ExternalFunctionExpression where the external
        function has units assigned to its return value and arguments

        Parameters
        ----------
        node : Pyomo expression node
            The parent node of the children

        child_units : list
           This is a list of pint units (one for each of the children)

        Returns
        -------
        : pint unit
        """
        # get the list of arg_units
        arg_units = node.get_arg_units()
        dless = self._pint_dimensionless
        if arg_units is None:
            # they should all be dimensionless
            arg_units = [dless]*len(child_units)
        else:
            # copy arg_units so we don't overwrite the ones in the expression object
            arg_units = list(arg_units)
            for i,a in enumerate(arg_units):
                arg_units[i] = self._pyomo_units_container._get_pint_units(a)

        for (arg_unit, pint_unit) in zip(arg_units, child_units):
            assert arg_unit is not None
            if not arg_unit is pint_unit and arg_unit != pint_unit:
                raise InconsistentUnitsError(arg_unit, pint_unit, 'Inconsistent units found in ExternalFunction.')

        # now return the units in node.get_units
        return self._pyomo_units_container._get_pint_units(node.get_units())

    def _get_dimensionless_with_dimensionless_children(self, node, child_units):
        """
        Check to make sure that any child arguments are unitless /
        dimensionless (for functions like exp()) and return dimensionless.

        Parameters
        ----------
        node : Pyomo expression node
            The parent node of the children

        child_units : list
           This is a list of pint units (one for each of the children)

        Returns
        -------
        : pint unit
        """
        dless = self._pint_dimensionless
        for pint_unit in child_units:
            if not pint_unit is dless and \
               not pint_unit == dless:
                raise UnitsError('Expected no units or dimensionless units in {}, but found {}.'.format(str(node), str(pint_unit)))

        return dless

    def _get_dimensionless_no_children(self, node, child_units):
        """
        Check to make sure the length of child_units is zero, and returns
        dimensionless. Used for leaf nodes that should not have any units.

        Parameters
        ----------
        node : Pyomo expression node
            The parent node of the children

        child_units : list
           This is a list of pint units (one for each of the children)

        Returns
        -------
        : pint unit
        """
        assert len(child_units) == 0
        # may need more checks for dimensionless for other types
        assert type(node) is IndexTemplate
        return self._pint_dimensionless

    def _get_unit_for_unary_function(self, node, child_units):
        """
        Return (and test) the units corresponding to a unary function expression node
        in the expression tree. Checks that child_units is of length 1
        and calls the appropriate method from the unary function method map.

        Parameters
        ----------
        node : Pyomo expression node
            The parent node of the children

        child_units : list
           This is a list of pint units (one for each of the children)

        Returns
        -------
        : pint unit
        """
        assert len(child_units) == 1
        func_name = node.getname()
        node_func = self.unary_function_method_map.get(func_name, None)
        if node_func is None:
            raise TypeError('An unhandled unary function: {} was encountered while retrieving the'
                        ' units of expression {}'.format(func_name, str(node)))
        return node_func(self, node, child_units)

    def _get_unit_for_expr_if(self, node, child_units):
        """
        Return (and test) the units corresponding to an Expr_if expression node
        in the expression tree. The _if relational expression is validated and
        the _then/_else are checked to ensure they have the same units. Also checks
        to make sure length of child_units is 3

        Parameters
        ----------
        node : Pyomo expression node
            The parent node of the children

        child_units : list
           This is a list of pint units (one for each of the children)

        Returns
        -------
        : pint unit
        """
        assert len(child_units) == 3

        # the _if should already be consistent (since the children were
        # already checked)
        if child_units[1] is not child_units[2] and \
           child_units[1] != child_units[2]:
            raise InconsistentUnitsError(child_units[1], child_units[2],
                    'Error in units found in expression: {}'.format(str(node)))

        return child_units[1]

    def _get_dimensionless_with_radians_child(self, node, child_units):
        """
        Return (and test) the units corresponding to a trig function expression node
        in the expression tree. Checks that the length of child_units is 1
        and that the units of that child expression are unitless or radians and
        returns dimensionless for the units.

        Parameters
        ----------
        node : Pyomo expression node
            The parent node of the children

        child_units : list
           This is a list of pint units (one for each of the children)

        Returns
        -------
        : pint unit
        """
        assert len(child_units) == 1

        dless = self._pint_dimensionless
        rads = self._pint_registry.radians
        pint_units = child_units[0] 
        if pint_units is dless or pint_units is rads or\
           pint_units == dless or pint_units == rads:
            return dless

        # units are not None, dimensionless, or radians
        raise UnitsError('Expected radians or dimensionless in argument to function in expression {}, but found {}'.format(
            str(node), str(pint_units)))

    def _get_radians_with_dimensionless_child(self, node, child_units):
        """
        Return (and test) the units corresponding to an inverse trig expression node
        in the expression tree. Checks that the length of child_units is 1
        and that the child argument is dimensionless, and returns radians

        Parameters
        ----------
        node : Pyomo expression node
            The parent node of the children

        child_units : list
           This is a list of pint units (one for each of the children)

        Returns
        -------
        : pint unit
        """
        assert len(child_units) == 1
        pint_units = child_units[0]

        dless = self._pint_dimensionless
        if pint_units is not dless and pint_units != dless:
            raise UnitsError('Expected dimensionless argument to function in expression {},'
                             ' but found {}'.format(
                             str(node), str(pint_units)))

        return self._pint_registry.radians

    def _get_unit_sqrt(self, node, child_units):
        """
        Return (and test) the units corresponding to a sqrt expression node
        in the expression tree. Checks that the length of child_units is one.

        Parameters
        ----------
        node : Pyomo expression node
            The parent node of the children

        child_units : list
           This is a list of pint units (one for each of the children)

        Returns
        -------
        : pint unit
        """
        assert len(child_units) == 1
        return child_units[0]**0.5

    node_type_method_map = {
        EXPR.EqualityExpression: _get_unit_for_equivalent_children,
        EXPR.InequalityExpression: _get_unit_for_equivalent_children,
        EXPR.RangedExpression: _get_unit_for_equivalent_children,
        EXPR.SumExpression: _get_unit_for_equivalent_children,
        EXPR.NPV_SumExpression: _get_unit_for_equivalent_children,
        EXPR.ProductExpression: _get_unit_for_product,
        EXPR.MonomialTermExpression: _get_unit_for_product,
        EXPR.NPV_ProductExpression: _get_unit_for_product,
        EXPR.DivisionExpression: _get_unit_for_division,
        EXPR.NPV_DivisionExpression: _get_unit_for_division,
        EXPR.ReciprocalExpression: _get_unit_for_reciprocal,
        EXPR.NPV_ReciprocalExpression: _get_unit_for_reciprocal,
        EXPR.PowExpression: _get_unit_for_pow,
        EXPR.NPV_PowExpression: _get_unit_for_pow,
        EXPR.NegationExpression: _get_unit_for_single_child,
        EXPR.NPV_NegationExpression: _get_unit_for_single_child,
        EXPR.AbsExpression: _get_unit_for_single_child,
        EXPR.NPV_AbsExpression: _get_unit_for_single_child,
        EXPR.UnaryFunctionExpression: _get_unit_for_unary_function,
        EXPR.NPV_UnaryFunctionExpression: _get_unit_for_unary_function,
        EXPR.Expr_ifExpression: _get_unit_for_expr_if,
        IndexTemplate: _get_dimensionless_no_children,
        EXPR.GetItemExpression: _get_dimensionless_with_dimensionless_children,
        EXPR.ExternalFunctionExpression: _get_units_ExternalFunction,
        EXPR.NPV_ExternalFunctionExpression: _get_units_ExternalFunction,
        EXPR.LinearExpression: _get_unit_for_linear_expression
    }

    unary_function_method_map = {
        'log': _get_dimensionless_with_dimensionless_children,
        'log10':_get_dimensionless_with_dimensionless_children,
        'sin': _get_dimensionless_with_radians_child,
        'cos': _get_dimensionless_with_radians_child,
        'tan': _get_dimensionless_with_radians_child,
        'sinh': _get_dimensionless_with_radians_child,
        'cosh': _get_dimensionless_with_radians_child,
        'tanh': _get_dimensionless_with_radians_child,
        'asin': _get_radians_with_dimensionless_child,
        'acos': _get_radians_with_dimensionless_child,
        'atan': _get_radians_with_dimensionless_child,
        'exp': _get_dimensionless_with_dimensionless_children,
        'sqrt': _get_unit_sqrt,
        'asinh': _get_radians_with_dimensionless_child,
        'acosh': _get_radians_with_dimensionless_child,
        'atanh': _get_radians_with_dimensionless_child,
        'ceil': _get_unit_for_single_child,
        'floor': _get_unit_for_single_child
    }

    def exitNode(self, node, data):
        """ Callback for :class:`pyomo.core.current.StreamBasedExpressionVisitor`. This
        method is called when moving back up the tree in a depth first search."""
        
        # first check if the node is a leaf
        #print('exitNode:', node, data)
        nodetype = type(node)
        node_func = self.node_type_method_map.get(nodetype, None)

        if nodetype in native_types or nodetype in pyomo_constant_types:
            return self._pint_dimensionless

        elif node_func is not None:
            return node_func(self, node, data)
            if node_func is PintUnitExtractionVisitor._get_unit_for_linear_expression or \
                    node_func is PintUnitExtractionVisitor._get_unit_for_pow or \
                    node_func is PintUnitExtractionVisitor._get_units_ExternalFunction:
                # don't cache
                return node_func(self, node, data)

            # check the cache
            if node_func is PintUnitExtractionVisitor._get_unit_for_unary_function:
                tup = (node_func, node.getname(), tuple(data))
            else:
                tup = (node_func, tuple(data))

            pint_unit = self._pyomo_units_container.cache.get(tup, None)
            if pint_unit is None:
                pint_unit = node_func(self, node, data)
                self._pyomo_units_container.cache[tup] = pint_unit
                #print('Adding {} to cache'.format(tup))
            else:
                pass
                #print('Found {} in cache'.format(tup))
            return pint_unit #node_func(self, node, data)

        elif not node.is_expression_type():
            # this is a leaf, but not a native type
            if nodetype is _PyomoUnit:
                return node._get_pint_unit()
            
            # might want to add other common types here
            pyomo_unit = node.get_units()

            # need to change this to only get pint units
            pint_unit = self._pyomo_units_container._get_pint_units(pyomo_unit)
            return pint_unit


        # not a leaf - check if it is a named expression
        if hasattr(node, 'is_named_expression_type') and node.is_named_expression_type():
            pint_unit = self._get_unit_for_single_child(node, data)
            return pint_unit

        raise TypeError('An unhandled expression node type: {} was encountered while retrieving the'
                        ' units of expression'.format(str(node_type), str(node)))

    
=======
>>>>>>> 263d5b1a
class PyomoUnitsContainer(object):
    """Class that is used to create and contain units in Pyomo.

    This is the class that is used to create, contain, and interact
    with units in Pyomo.  The module
    (:mod:`pyomo.core.base.units_container`) also contains a module
    level units container :py:data:`units` that is an instance of a
    PyomoUnitsContainer. This module instance should typically be used
    instead of creating your own instance of a
    :py:class:`PyomoUnitsContainer`.  For an overview of the usage of
    this class, see the module documentation
    (:mod:`pyomo.core.base.units_container`)

    This class is based on the "pint" module. Documentation for
    available units can be found at the following url:
    https://github.com/hgrecco/pint/blob/master/pint/default_en.txt

    .. note::

        Pre-defined units can be accessed through attributes on the
        PyomoUnitsContainer class; however, these attributes are created
        dynamically through the __getattr__ method, and are not present
        on the class until they are requested.

    """
    def __init__(self):
        """Create a PyomoUnitsContainer instance."""
        self._pint_registry = pint_module.UnitRegistry()

        # create a cache of units from expressions
        self.cache = dict()

    def load_definitions_from_file(self, definition_file):
        """Load new units definitions from a file

        This method loads additional units definitions from a user
        specified definition file. An example of a definitions file
        can be found at:
        https://github.com/hgrecco/pint/blob/master/pint/default_en.txt

        If we have a file called ``my_additional_units.txt`` with the
        following lines::

            USD = [currency]

        Then we can add this to the container with:

        .. doctest::
            :skipif: not pint_available
            :hide:

            # get a local units object (to avoid duplicate registration
            # with the example in load_definitions_from_strings)
            >>> import pyomo.core.base.units_container as _units
            >>> u = _units.PyomoUnitsContainer()
            >>> with open('my_additional_units.txt', 'w') as FILE:
            ...     tmp = FILE.write("USD = [currency]\\n")

        .. doctest::
            :skipif: not pint_available

            >>> u.load_definitions_from_file('my_additional_units.txt')
            >>> print(u.USD)
            USD

        """
        self._pint_registry.load_definitions(definition_file)
        self._pint_dimensionless = self._pint_registry.dimensionless

    def load_definitions_from_strings(self, definition_string_list):
        """Load new units definitions from a string

        This method loads additional units definitions from a list of
        strings (one for each line). An example of the definitions
        strings can be found at:
        https://github.com/hgrecco/pint/blob/master/pint/default_en.txt

        For example, to add the currency dimension and US dollars as a
        unit, use

        .. doctest::
            :skipif: not pint_available
            :hide:

            # get a local units object (to avoid duplicate registration
            # with the example in load_definitions_from_strings)
            >>> import pyomo.core.base.units_container as _units
            >>> u = _units.PyomoUnitsContainer()

        .. doctest::
            :skipif: not pint_available

            >>> u.load_definitions_from_strings(['USD = [currency]'])
            >>> print(u.USD)
            USD

        """
        self._pint_registry.load_definitions(definition_string_list)

    def __getattr__(self, item):
        """
        Here, __getattr__ is implemented to automatically create the necessary unit if
        the attribute does not already exist.

        Parameters
        ----------
        item : str
            the name of the new field requested
external
        Returns
        -------
        : PyomoUnit
           returns a PyomoUnit corresponding to the requested attribute,
           or None if it cannot be created.

        """
        # since __getattr__ was called, we must not have this field yet
        # try to build a unit from the requested item
        pint_registry = self._pint_registry
        try:
            pint_unit = getattr(pint_registry, item)

            if pint_unit is not None:
                # check if the unit is an offset unit and throw an exception if necessary
                # TODO: should we prevent delta versions: delta_degC and delta_degF as well?
                pint_unit_container = pint_module.util.to_units_container(pint_unit, pint_registry)
                for (u, e) in six.iteritems(pint_unit_container):
                    if not pint_registry._units[u].is_multiplicative:
                        raise UnitsError('Pyomo units system does not support the offset units "{}".'
                                         ' Use absolute units (e.g. kelvin instead of degC) instead.'
                                         ''.format(item))

                unit = _PyomoUnit(pint_unit, pint_registry)
                setattr(self, item, unit)
                return unit
        except pint_module.errors.UndefinedUnitError as exc:
            pint_unit = None

        if pint_unit is None:
            raise AttributeError('Attribute {0} not found.'.format(str(item)))

    # We added support to specify a units definition file instead of this programatic interface
    # def create_new_base_dimension(self, dimension_name, base_unit_name):
    #     """
    #     Use this method to create a new base dimension (e.g. a new dimension other than Length, Mass) for the unit manager.
    #
    #     Parameters
    #     ----------
    #     dimension_name : str
    #        name of the new dimension (needs to be unique from other dimension names)
    #
    #     base_unit_name : str
    #        base_unit_name: name of the base unit for this dimension
    #
    #     """
    #     # TODO: Error checking - if dimension already exists then we should return a useful error message.
    #     defn_str = str(base_unit_name) + ' = [' + str(dimension_name) + ']'
    #     self._pint_registry.define(defn_str)
    #
    # def create_new_unit(self, unit_name, base_unit_name, conv_factor, conv_offset=None):
    #     """
    #     Create a new unit that is not already included in the units manager.
    #
    #     Examples:
    #         # create a new unit of length called football field that is 1000 yards
    #         # defines: x (in yards) = y (in football fields) X 100.0
    #         >>> um.create_new_unit('football_field', 'yards', 100.0)
    #
    #         # create a new unit of temperature that is half the size of a degree F
    #         # defines x (in K) = y (in half degF) X 10/9 + 255.3722222 K
    #         >>> um.create_new_unit('half_degF', 'kelvin', 10.0/9.0, 255.3722222)
    #
    #     Parameters
    #     ----------
    #     unit_name : str
    #        name of the new unit to create
    #     base_unit_name : str
    #        name of the base unit from the same "dimension" as the new unit
    #     conv_factor : float
    #        value of the multiplicative factor needed to convert the new unit
    #        to the base unit
    #     conv_offset : float
    #        value of any offset between the new unit and the base unit
    #        Note that the units of this offset are the same as the base unit,
    #        and it is applied after the factor conversion
    #        (e.g., base_value = new_value*conv_factor + conv_offset)
    #
    #     """
    #     if conv_offset is None:
    #         defn_str = '{0!s} = {1:g} * {2!s}'.format(unit_name, float(conv_factor), base_unit_name)
    #     else:
    #         defn_str = '{0!s} = {1:17.16g} * {2!s}; offset: {3:17.16g}'.format(unit_name, float(conv_factor), base_unit_name,
    #                                                                  float(conv_offset))
    #     self._pint_registry.define(defn_str)

    def _get_units_tuple(self, expr):
        """
        Return a tuple of the PyomoUnit, and pint_unit corresponding to the expression in expr.

        Parameters
        ----------
        expr : Pyomo expression
           the input expression for extracting units

        Returns
        -------
        : tuple (PyomoUnit, pint unit)
        """
        if expr is None:
            return (None, None)
        #print('_get_units_tuple with:', expr)
        pyomo_unit, pint_unit = UnitExtractionVisitor(self).walk_expression(expr=expr)
        if pint_unit == self._pint_registry.dimensionless:
            pint_unit = None
        if pyomo_unit is self._pint_registry.dimensionless:
            pyomo_unit = None

        if pint_unit is not None:
            assert pyomo_unit is not None
            if type(pint_unit) != type(self._pint_registry.kg):
                pint_unit = pint_unit.units
            return (_PyomoUnit(pint_unit, self._pint_registry), pint_unit)

        return (None, None)

    def _get_pint_units(self, expr):
        """
        Return the pint units corresponding to the expression. This does
        a number of checks as well.

        Parameters
        ----------
        expr : Pyomo expression
           the input expression for extracting units

        Returns
        -------
        : pint unit
        """
        if expr is None:
            return self._pint_registry.dimensionless

        pint_units = PintUnitExtractionVisitor(self).walk_expression(expr=expr)
        if hasattr(pint_units, 'units'):
            # likely, we got a quantity object and not a units object
            return pint_units.units
        return pint_units
    
    def get_units(self, expr):
        """
        Return the Pyomo units corresponding to this expression (also performs validation
        and will raise an exception if units are not consistent).

        Parameters
        ----------
        expr : Pyomo expression
            The expression containing the desired units

        Returns
        -------
        : Pyomo unit (expression)
           Returns the units corresponding to the expression

        Raises
        ------
        :py:class:`pyomo.core.base.units_container.UnitsError`, :py:class:`pyomo.core.base.units_container.InconsistentUnitsError`

        """
        pyomo_unit, pint_unit = self._get_units_tuple(expr=expr)

        # Currently testing the idea that a PyomoUnit can contain a pint_unit expression
        # (instead of just a single unit). If this is OK long term, then we can clean up the
        # visitor code to only track the pint units
        return pyomo_unit

    def _pint_convert_temp_from_to(self, numerical_value, pint_from_units, pint_to_units):
        if type(numerical_value) not in native_numeric_types:
            raise UnitsError('Conversion routines for absolute and relative temperatures require a numerical value only.'
                             ' Pyomo objects (Var, Param, expressions) are not supported. Please use value(x) to'
                             ' extract the numerical value if necessary.')
        
        src_quantity = self._pint_registry.Quantity(numerical_value, pint_from_units)
        dest_quantity = src_quantity.to(pint_to_units)
        return dest_quantity.magnitude
        
    def convert_temp_K_to_C(self, value_in_K):
        """
        Convert a value in Kelvin to degrees Celcius.  Note that this method
        converts a numerical value only. If you need temperature
        conversions in expressions, please work in absolute
        temperatures only.
        """
        return self._pint_convert_temp_from_to(value_in_K, self._pint_registry.K, self._pint_registry.degC)

    def convert_temp_C_to_K(self, value_in_C):
        """
        Convert a value in degrees Celcius to Kelvin Note that this
        method converts a numerical value only. If you need
        temperature conversions in expressions, please work in
        absolute temperatures only.
        """
        return self._pint_convert_temp_from_to(value_in_C, self._pint_registry.degC, self._pint_registry.K)

    def convert_temp_R_to_F(self, value_in_R):
        """
        Convert a value in Rankine to degrees Fahrenheit.  Note that
        this method converts a numerical value only. If you need
        temperature conversions in expressions, please work in
        absolute temperatures only.
        """
        return self._pint_convert_temp_from_to(value_in_R, self._pint_registry.rankine, self._pint_registry.degF)

    def convert_temp_F_to_R(self, value_in_F):
        """
        Convert a value in degrees Fahrenheit to Rankine.  Note that
        this method converts a numerical value only. If you need
        temperature conversions in expressions, please work in
        absolute temperatures only.
        """
        return self._pint_convert_temp_from_to(value_in_F, self._pint_registry.degF, self._pint_registry.rankine)

    def convert(self, src, to_units=None):
        """
        This method returns an expression that contains the
        explicit conversion from one unit to another.

        Parameters
        ----------
        src : Pyomo expression
           The source value that will be converted. This could be a
           Pyomo Var, Pyomo Param, or a more complex expression.
        to_units : Pyomo units expression
           The desired target units for the new expression

        Returns
        -------
           ret : Pyomo expression
        """
        src_pyomo_unit, src_pint_unit = self._get_units_tuple(src)
        to_pyomo_unit, to_pint_unit = self._get_units_tuple(to_units)
        if src_pyomo_unit is None and to_pyomo_unit is None:
            return src

        # no offsets, we only need a factor to convert between the two
        fac_b_src, base_units_src = self._pint_registry.get_base_units(src_pint_unit, check_nonmult=True)
        fac_b_dest, base_units_dest = self._pint_registry.get_base_units(to_pint_unit, check_nonmult=True)

        if base_units_src != base_units_dest:
            raise InconsistentUnitsError(src_pint_unit, to_pint_unit,
                                         'Error in convert: units not compatible.')

        return fac_b_src/fac_b_dest*to_pyomo_unit/src_pyomo_unit*src

    def convert_value(self, num_value, from_units=None, to_units=None):
        """
        This method performs explicit conversion of a numerical value
        from one unit to another, and returns the new value.

        The argument "num_value" must be a native numeric type (e.g. float).
        Note that this method returns a numerical value only, and not an
        expression with units.

        Parameters
        ----------
        num_value : float or other native numeric type
           The value that will be converted
        from_units : Pyomo units expression
           The units to convert from
        to_units : Pyomo units expression
           The units to convert to

        Returns
        -------
           float : The converted value

        """
        if type(num_value) not in native_numeric_types:
            raise UnitsError('The argument "num_value" in convert_value must be a native numeric type, but'
                             ' instead type {} was found.'.format(type(num_value)))
        
        from_pyomo_unit, from_pint_unit = self._get_units_tuple(from_units)
        to_pyomo_unit, to_pint_unit = self._get_units_tuple(to_units)

        # ToDo: This check may be overkill - pint will raise an error that may be sufficient
        fac_b_src, base_units_src = self._pint_registry.get_base_units(from_pint_unit, check_nonmult=True)
        fac_b_dest, base_units_dest = self._pint_registry.get_base_units(to_pint_unit, check_nonmult=True)
        if base_units_src != base_units_dest:
            raise UnitsError('Cannot convert {0:s} to {1:s}. Units are not compatible.'.format(str(from_pyomo_unit), str(to_pyomo_unit)))

        # convert the values
        src_quantity = num_value * from_pint_unit
        dest_quantity = src_quantity.to(to_pint_unit)
        return dest_quantity.magnitude


class _DeferredUnitsSingleton(PyomoUnitsContainer):
    """A class supporting deferred interrogation of pint_available.

    This class supports creating a module-level singleton, but deferring
    the interrogation of the pint_available flag until the first time
    the object is actually used.  If pint is available, this instance
    object is replaced by an actual PyomoUnitsContainer.  Otherwise this
    leverages the pint_module to raise an (informative)
    DeferredImportError exception.

    """

    def __init__(self):
        # do NOT call the base class __init__ so that the pint_module is
        # not accessed
        pass

    def __getattribute__(self, attr):
        if pint_available:
            self.__class__ = PyomoUnitsContainer
            self.__init__()
            return getattr(self, attr)
        else:
            # Generate the ImportError
            return getattr(pint_module, attr)

# Define a module level instance of a PyomoUnitsContainer to use for
# all units within a Pyomo model. If pint is not available, this will
# cause an error at the first usage See module level documentation for
# an example.
units = _DeferredUnitsSingleton()<|MERGE_RESOLUTION|>--- conflicted
+++ resolved
@@ -1152,7 +1152,6 @@
         raise TypeError('An unhandled expression node type: {} was encountered while retrieving the'
                 ' units of expression {}'.format(str(type(node)), str(node)))
 
-<<<<<<< HEAD
 class PintUnitExtractionVisitor(EXPR.StreamBasedExpressionVisitor):
     def __init__(self, pyomo_units_container, units_equivalence_tolerance=1e-12):
         """
@@ -1731,8 +1730,6 @@
                         ' units of expression'.format(str(node_type), str(node)))
 
     
-=======
->>>>>>> 263d5b1a
 class PyomoUnitsContainer(object):
     """Class that is used to create and contain units in Pyomo.
 
