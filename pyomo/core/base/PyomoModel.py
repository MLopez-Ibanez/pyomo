#  ___________________________________________________________________________
#
#  Pyomo: Python Optimization Modeling Objects
#  Copyright 2017 National Technology and Engineering Solutions of Sandia, LLC
#  Under the terms of Contract DE-NA0003525 with National Technology and 
#  Engineering Solutions of Sandia, LLC, the U.S. Government retains certain 
#  rights in this software.
#  This software is distributed under the 3-clause BSD License.
#  ___________________________________________________________________________

__all__ = ['Model', 'ConcreteModel', 'AbstractModel', 'global_option']

import logging
import sys
from weakref import ref as weakref_ref
import gc
import time
import math
import functools

try:
    from collections import OrderedDict
except ImportError:                         #pragma:nocover
    from ordereddict import OrderedDict
try:
    from pympler import muppy
    from pympler import summary
    pympler_available = True
except ImportError:                         #pragma:nocover
    pympler_available = False
except AttributeError:                         #pragma:nocover
    pympler_available = False


from pyutilib.math import *
from pyutilib.misc import tuplize, Container, PauseGC, Bunch

import pyomo.util
from pyomo.util.deprecation import deprecation_warning
from pyomo.util.plugin import ExtensionPoint
from pyomo.util._task import pyomo_api
from pyomo.util.deprecation import deprecation_warning

from pyomo.core.kernel import expr_common

from pyomo.core.base.var import _VarData, Var
from pyomo.core.base.constraint import Constraint
from pyomo.core.base.objective import Objective
from pyomo.core.base.set_types import *
from pyomo.core.base.suffix import active_import_suffix_generator
from pyomo.core.base.symbol_map import SymbolMap
from pyomo.core.base.indexed_component import IndexedComponent
from pyomo.core.base.DataPortal import *
from pyomo.core.base.plugin import *
from pyomo.core.base.numvalue import *
from pyomo.core.base.block import SimpleBlock
from pyomo.core.base.sets import Set
from pyomo.core.base.component import register_component, Component, ComponentUID
from pyomo.core.base.plugin import TransformationFactory
from pyomo.core.base.label import CNameLabeler, CuidLabeler

import pyomo.opt
from pyomo.opt.results import SolverResults, Solution, SolutionStatus, UndefinedData

from six import itervalues, iteritems, StringIO, string_types
from six.moves import xrange
try:
    unicode
except:
    basestring = unicode = str

logger = logging.getLogger('pyomo.core')
id_func = id


def global_option(function, name, value):
    """
    Declare the default value for a global Pyomo configuration option.

    Example use:

    @global_option('config.foo.bar', 1)
    def functor():
        ...
    """
    PyomoConfig._option[tuple(name.split('.'))] = value
    def wrapper_function(*args, **kwargs):
        return function(*args, **kwargs)
    return wrapper_function


class PyomoConfig(Container):
    """
    This is a pyomo-specific configuration object, which is a subclass of Container.
    """

    _option = {}

    def __init__(self, *args, **kw):
        Container.__init__(self, *args, **kw)
        self.set_name('PyomoConfig')
        #
        # Create the nested options specified by the the PyomoConfig._option
        # dictionary, which has been populated with the global_option decorator.
        #
        for item in PyomoConfig._option:
            d = self
            for attr in item[:-1]:
                if not attr in d:
                    d[attr] = Container()
                d = d[attr]
            d[item[-1]] = PyomoConfig._option[item]


class ModelSolution(object):

    def __init__(self):
        self._metadata = {}
        self._metadata['status'] = None
        self._metadata['message'] = None
        self._metadata['gap'] = None
        self._entry = {}
        #
        # entry[name]: id -> (object weakref, entry)
        #
        for name in ['objective', 'variable', 'constraint', 'problem']:
            self._entry[name] = {}

    def __getattr__(self, name):
        if name[0] == '_':
            if name in self.__dict__:
                return self.__dict__[name]
            else:
                raise AttributeError( "'%s' object has no attribute '%s'"
                                      % (self.__class__.__name__, name) )
        return self.__dict__['_metadata'][name]

    def __setattr__(self, name, val):
        if name[0] == '_':
            self.__dict__[name] = val
            return
        self.__dict__['_metadata'][name] = val

    def __getstate__(self):
        state = {
            '_metadata': self._metadata,
            '_entry': {}
        }
        for (name, data) in iteritems(self._entry):
            tmp = state['_entry'][name] = []
            # Note: We must convert all weakrefs to hard refs and
            # not indirect references like ComponentUIDs because
            # when it comes time to unpickle, we cannot count on the
            # model instance to have already been reconstructed --
            # so things like CUID.find_component will fail (return
            # None).
            for obj, entry in itervalues(data):
                if obj is None or obj() is None:
                    logger.warn(
                        "Solution component in '%s' no longer "
                        "accessible: %s!" % ( name, entry ))
                else:
                    tmp.append( ( obj(), entry ) )
        return state

    def __setstate__(self, state):
        self._metadata = state['_metadata']
        self._entry = {}
        for name, data in iteritems(state['_entry']):
            tmp = self._entry[name] = {}
            for obj, entry in data:
                tmp[ id(obj) ] = ( weakref_ref(obj), entry )


class ModelSolutions(object):

    def __init__(self, instance):
        self._instance = weakref_ref(instance)
        self.clear()

    def clear(self, clear_symbol_maps=True):
        # _symbol_map: smap_id -> SymbolMap
        if clear_symbol_maps:
            self.symbol_map = {}
        self.solutions = []
        self.index = None

    def __getstate__(self):
        state = {}
        state['index'] = self.index
        state['_instance'] = self._instance()
        state['solutions'] = self.solutions
        state['symbol_map'] = self.symbol_map
        return state

    def __setstate__(self, state):
        for key, val in iteritems(state):
            setattr(self, key, val)
        # Restore the instance weakref
        self._instance = weakref_ref(self._instance)

    def __len__(self):
        return len(self.solutions)

    def __getitem__(self, index):
        return self.solutions[index]

    def add_symbol_map(self, symbol_map):
        self.symbol_map[id(symbol_map)] = symbol_map

    def delete_symbol_map(self, smap_id):
        if not smap_id is None:
            del self.symbol_map[smap_id]

    def load_from(self,
                  results,
                  allow_consistent_values_for_fixed_vars=False,
                  comparison_tolerance_for_fixed_vars=1e-5,
                  ignore_invalid_labels=False,
                  id=None,
                  delete_symbol_map=True,
                  clear=True,
                  default_variable_value=None,
                  select=0,
                  ignore_fixed_vars=True):
        """
        Load solver results
        """
        instance = self._instance()
        #
        # If there is a warning, then print a warning message.
        #
        if (results.solver.status == pyomo.opt.SolverStatus.warning):
            logger.warn('Loading a SolverResults object with a '
                        'warning status into model=%s;\n'
                        '    message from solver=%s'
                        % (instance.name, results.solver.Message))
        #
        # If the solver status not one of either OK or Warning, then generate an error.
        #
        elif results.solver.status != pyomo.opt.SolverStatus.ok:
            if (results.solver.status == pyomo.opt.SolverStatus.aborted) and \
               (len(results.solution) > 0):
                logger.warn("Loading a SolverResults object with "
                            "an 'aborted' status, but containing a solution")
            else:
                raise ValueError("Cannot load a SolverResults object "
                                 "with bad status: %s"
                                 % str(results.solver.status))
        if clear:
            #
            # Clear the solutions, but not the symbol map
            #
            self.clear(clear_symbol_maps=False)
        #
        # Load all solutions
        #
        if len(results.solution) == 0:
            return
        smap = results.__dict__.get('_smap', None)
        if not smap is None:
            smap_id = id_func(smap)
            self.add_symbol_map(smap)
            results._smap = None
        else:
            smap_id = results.__dict__.get('_smap_id')
        cache = {}
        if not id is None:
            self.add_solution(results.solution(id),
                              smap_id,
                              delete_symbol_map=False,
                              cache=cache,
                              ignore_invalid_labels=ignore_invalid_labels,
                              default_variable_value=default_variable_value)
        else:
            for i in range(len(results.solution)):
                self.add_solution(results.solution(i),
                                  smap_id,
                                  delete_symbol_map=False,
                                  cache=cache,
                                  ignore_invalid_labels=ignore_invalid_labels,
                                  default_variable_value=default_variable_value)

        if delete_symbol_map:
            self.delete_symbol_map(smap_id)
        #
        # Load the first solution into the model
        #
        if not select is None:
            self.select(
                select,
                allow_consistent_values_for_fixed_vars=allow_consistent_values_for_fixed_vars,
                comparison_tolerance_for_fixed_vars=comparison_tolerance_for_fixed_vars,
                ignore_invalid_labels=ignore_invalid_labels,
                ignore_fixed_vars=ignore_fixed_vars)

    def store_to(self, results, cuid=False):
        """
        Return a Solution() object that is populated with the values in the model.
        """
        instance = self._instance()
        results.solution.clear()
        results._smap_id = None

        for soln_ in self.solutions:
            soln = Solution()
            soln._cuid = cuid
            for key, val in iteritems(soln_._metadata):
                setattr(soln, key, val)

            if cuid:
                labeler = CuidLabeler()
            else:
                labeler = CNameLabeler()
            sm = SymbolMap()

            entry = soln_._entry['objective']
            for obj in instance.component_data_objects(Objective, active=True):
                vals = entry.get(id(obj), None)
                if vals is None:
                    vals = {}
                else:
                    vals = vals[1]
                vals['Value'] = value(obj)
                soln.objective[ sm.getSymbol(obj, labeler) ] = vals
            entry = soln_._entry['variable']
            for obj in instance.component_data_objects(Var, active=True):
                if obj.stale:
                    continue
                vals = entry.get(id(obj), None)
                if vals is None:
                    vals = {}
                else:
                    vals = vals[1]
                vals['Value'] = value(obj)
                soln.variable[ sm.getSymbol(obj, labeler) ] = vals
            entry = soln_._entry['constraint']
            for obj in instance.component_data_objects(Constraint, active=True):
                vals = entry.get(id(obj), None)
                if vals is None:
                    continue
                else:
                    vals = vals[1]
                soln.constraint[ sm.getSymbol(obj, labeler) ] = vals
            results.solution.insert( soln )

    def add_solution(self,
                     solution,
                     smap_id,
                     delete_symbol_map=True,
                     cache=None,
                     ignore_invalid_labels=False,
                     ignore_missing_symbols=True,
                     default_variable_value=None):

        instance = self._instance()

        soln = ModelSolution()
        soln._metadata['status'] = solution.status
        if not type(solution.message) is UndefinedData:
            soln._metadata['message'] = solution.message
        if not type(solution.gap) is UndefinedData:
            soln._metadata['gap'] = solution.gap

        if smap_id is None:
            #
            # Cache symbol names, which might be re-used in subsequent
            # calls to add_solution()
            #
            if cache is None:
                cache = {}
            if solution._cuid:
                #
                # Loading a solution with CUID keys
                #
                if len(cache) == 0:
                    for obj in instance.component_data_objects(Var):
                        cache[ComponentUID(obj)] = obj
                    for obj in instance.component_data_objects(Objective, active=True):
                        cache[ComponentUID(obj)] = obj
                    for obj in instance.component_data_objects(Constraint, active=True):
                        cache[ComponentUID(obj)] = obj

                for name in ['problem', 'objective', 'variable', 'constraint']:
                    tmp = soln._entry[name]
                    for cuid, val in iteritems(getattr(solution, name)):
                        obj = cache.get(cuid, None)
                        if obj is None:
                            if ignore_invalid_labels:
                                continue
                            raise RuntimeError("CUID %s is missing from model %s"
                                               % (str(cuid), instance.name))
                        tmp[id(obj)] = (weakref_ref(obj), val)
            else:
                #
                # Loading a solution with string keys
                #
                if len(cache) == 0:
                    for obj in instance.component_data_objects(Var):
                        cache[obj.name] = obj
                    for obj in instance.component_data_objects(Objective, active=True):
                        cache[obj.name] = obj
                    for obj in instance.component_data_objects(Constraint, active=True):
                        cache[obj.name] = obj

                for name in ['problem', 'objective', 'variable', 'constraint']:
                    tmp = soln._entry[name]
                    for symb, val in iteritems(getattr(solution, name)):
                        obj = cache.get(symb, None)
                        if obj is None:
                            if ignore_invalid_labels:
                                continue
                            raise RuntimeError("Symbol %s is missing from model %s"
                                               % (symb, instance.name))
                        tmp[id(obj)] = (weakref_ref(obj), val)
        else:
            #
            # Map solution
            #
            smap = self.symbol_map[smap_id]
            for name in ['problem', 'objective', 'variable', 'constraint']:
                tmp = soln._entry[name]
                for symb, val in iteritems(getattr(solution, name)):
                    if symb in smap.bySymbol:
                        obj = smap.bySymbol[symb]
                    elif symb in smap.aliases:
                        obj = smap.aliases[symb]
                    elif ignore_missing_symbols:
                        continue
                    else:                                   #pragma:nocover
                        #
                        # This should never happen ...
                        #
                        raise RuntimeError(
                            "ERROR: Symbol %s is missing from "
                            "model %s when loading with a symbol map!"
                            % (symb, instance.name))

                    tmp[id(obj())] = (obj, val)
            #
            # Wrap up
            #
            if delete_symbol_map:
                self.delete_symbol_map(smap_id)

        #
        # Collect fixed variables
        #
        tmp = soln._entry['variable']
        for vdata in instance.component_data_objects(Var):
            id_ = id(vdata)
            if vdata.fixed:
                tmp[id_] = (weakref_ref(vdata), {'Value':value(vdata)})
            elif (default_variable_value is not None) and \
                 (smap_id is not None) and \
                 (id_ in smap.byObject) and \
                 (id_ not in tmp):
                tmp[id_] = (weakref_ref(vdata), {'Value':default_variable_value})

        self.solutions.append(soln)
        return len(self.solutions)-1

    def select(self,
               index=0,
               allow_consistent_values_for_fixed_vars=False,
               comparison_tolerance_for_fixed_vars=1e-5,
               ignore_invalid_labels=False,
               ignore_fixed_vars=True):
        """
        Select a solution from the model's solutions.

        allow_consistent_values_for_fixed_vars: a flag that
        indicates whether a solution can specify consistent
        values for variables in the model that are fixed.

        ignore_invalid_labels: a flag that indicates whether
        labels in the solution that don't appear in the model
        yield an error. This allows for loading a results object
        generated from one model into another related, but not
        identical, model.
        """
        instance = self._instance()
        #
        # Set the "stale" flag of each variable in the model prior to loading the
        # solution, so you known which variables have "real" values and which ones don't.
        #
        instance._flag_vars_as_stale()
        if not index is None:
            self.index = index
        soln = self.solutions[self.index]

        #
        # Generate the list of active import suffixes on this top level model
        #
        valid_import_suffixes = dict(active_import_suffix_generator(instance))
        #
        # To ensure that import suffix data gets properly overwritten (e.g.,
        # the case where nonzero dual values exist on the suffix and but only
        # sparse dual values exist in the results object) we clear all active
        # import suffixes.
        #
        for suffix in itervalues(valid_import_suffixes):
            suffix.clear_all_values()
        #
        # Load problem (model) level suffixes. These would only come from ampl
        # interfaced solution suffixes at this point in time.
        #
        for id_, (pobj,entry) in iteritems(soln._entry['problem']):
            for _attr_key, attr_value in iteritems(entry):
                attr_key = _attr_key[0].lower() + _attr_key[1:]
                if attr_key in valid_import_suffixes:
                    valid_import_suffixes[attr_key][pobj] = attr_value
        #
        # Load objective data (suffixes)
        #
        for id_, (odata, entry) in iteritems(soln._entry['objective']):
            odata = odata()
            for _attr_key, attr_value in iteritems(entry):
                attr_key = _attr_key[0].lower() + _attr_key[1:]
                if attr_key in valid_import_suffixes:
                    valid_import_suffixes[attr_key][odata] = attr_value
        #
        # Load variable data (suffixes and values)
        #
        for id_, (vdata, entry) in iteritems(soln._entry['variable']):
            vdata = vdata()
            val = entry['Value']
            if vdata.fixed is True:
                if ignore_fixed_vars:
                    continue
                if not allow_consistent_values_for_fixed_vars:
                    msg = "Variable '%s' in model '%s' is currently fixed - new" \
                          ' value is not expected in solution'
                    raise TypeError(msg % (vdata.name, instance.name))
                if math.fabs(val - vdata.value) > comparison_tolerance_for_fixed_vars:
                    raise TypeError("Variable '%s' in model '%s' is currently "
                                    "fixed - a value of '%s' in solution is "
                                    "not within tolerance=%s of the current "
                                    "value of '%s'"
                                    % (vdata.name,
                                       instance.name,
                                       str(val),
                                       str(comparison_tolerance_for_fixed_vars),
                                       str(vdata.value)))

            vdata.value = val
            vdata.stale = False

            for _attr_key, attr_value in iteritems(entry):
                attr_key = _attr_key[0].lower() + _attr_key[1:]
                if attr_key == 'value':
                    continue
                elif attr_key in valid_import_suffixes:
                    valid_import_suffixes[attr_key][vdata] = attr_value
        #
        # Load constraint data (suffixes)
        #
        for id_, (cdata, entry) in iteritems(soln._entry['constraint']):
            cdata = cdata()
            for _attr_key, attr_value in iteritems(entry):
                attr_key = _attr_key[0].lower() + _attr_key[1:]
                if attr_key in valid_import_suffixes:
                    valid_import_suffixes[attr_key][cdata] = attr_value


class Model(SimpleBlock):
    """
    An optimization model.  By default, this defers construction of components
    until data is loaded.
    """

    preprocessor_ep = ExtensionPoint(IPyomoPresolver)

    _Block_reserved_words = set()

    def __new__(cls, *args, **kwds):
        if cls != Model:
            return super(Model, cls).__new__(cls)

        logger.warning(
"""DEPRECATION WARNING: Using the 'Model' class is deprecated.  Please
use the AbstractModel or ConcreteModel class instead.""")
        return AbstractModel.__new__(AbstractModel)

    def __init__(self, name='unknown', **kwargs):
        """Constructor"""
        #
        # NOTE: The 'ctype' keyword argument is not defined here.  Thus,
        # a model is treated as a 'Block' class type.  This simplifies
        # the definition of the block_data_objects() method, since we treat
        # Model and Block objects as the same.  Similarly, this avoids
        # the requirement to import PyomoModel.py in the block.py file.
        #
        SimpleBlock.__init__(self, **kwargs)
        self._name = name
        self.statistics = Container()
        self.config = PyomoConfig()
        self.solutions = ModelSolutions(self)
        self.config.preprocessor = 'pyomo.model.simple_preprocessor'

    def compute_statistics(self, active=True):
        """
        Compute model statistics
        """
        if len(self.statistics) > 0:
            return
        self.statistics.number_of_variables = 0
        self.statistics.number_of_constraints = 0
        self.statistics.number_of_objectives = 0
        for block in self.block_data_objects(active=active):
            for data in self.component_map(Var, active=active).itervalues():
                self.statistics.number_of_variables += len(data)
            for data in self.component_map(Objective, active=active).itervalues():
                self.statistics.number_of_objectives += len(data)
            for data in self.component_map(Constraint, active=active).itervalues():
                self.statistics.number_of_constraints += len(data)

    def nvariables(self):
        self.compute_statistics()
        return self.statistics.number_of_variables

    def nconstraints(self):
        self.compute_statistics()
        return self.statistics.number_of_constraints

    def nobjectives(self):
        self.compute_statistics()
        return self.statistics.number_of_objectives

    def create_instance( self, filename=None, data=None, name=None,
                         namespace=None, namespaces=None,
                         profile_memory=0, report_timing=False,
                         **kwds ):
        """
        Create a concrete instance of an abstract model, possibly using data
        read in from a file.

        Optional:
            filename:           The name of a Pyomo Data File that will be used
                                    to load data into the model.
            data:               A dictionary containing initialization data for
                                    the model to be used if there is no filename
            name:               The name given to the model.
            namespace:          A namespace used to select data.
            namespaces:         A list of namespaces used to select data.
            profile_memory:     A number that indicates the profiling level.
            report_timing:      Report timing statistics during construction.
        """
        #
        # Generate a warning if this is a concrete model but the
        # filename is specified.  A concrete model is already
        # constructed, so passing in a data file is a waste of time.
        #
        if self.is_constructed() and isinstance(filename, string_types):
            msg = "The filename=%s will not be loaded - supplied as an " \
                  "argument to the create_instance() method of a "\
                  "concrete instance with name=%s." % (filename, name)
            logger.warning(msg)

        if 'clone' in kwds:
            kwds.pop('clone')
            deprecation_warning(
                "Model.create_instance() no longer accepts the 'clone' "
                "argument: the base abstract model is always cloned.")
        if 'preprocess' in kwds:
            kwds.pop('preprocess')
            deprecation_warning(
                "Model.create_instance() no longer accepts the preprocess' "
                "argument: preprocessing is always deferred to when the "
                "model is sent to the solver")
        if kwds:
            msg = \
"""Model.create_instance() passed the following unrecognized keyword
arguments (which have been ignored):"""
            for k in kwds:
                msg = msg + "\n    '%s'" % (k,)
            logger.error(msg)

        if self.is_constructed():
            deprecation_warning(
                "Cannot call Model.create_instance() on a constructed "
                "model; returning a clone of the current model instance.")
            return self.clone()

        if report_timing:
            pyomo.util.timing.report_timing()

        if name is None:
            name = self.name
        if filename is not None:
            if data is not None:
                logger.warning("Model.create_instance() passed both 'filename' "
                               "and 'data' keyword arguments.  Ignoring the "
                               "'data' argument")
            data = filename
        if data is None:
            data = {}

        #
        # Clone the model and load the data
        #
        instance = self.clone()

        if name is not None:
            instance._name = name

        # If someone passed a rule for creating the instance, fire the
        # rule before constructing the components.
        if instance._rule is not None:
            instance._rule(instance)

        if namespaces:
            _namespaces = list(namespaces)
        else:
            _namespaces = []
        if namespace is not None:
            _namespaces.append(namespace)
        if None not in _namespaces:
            _namespaces.append(None)

        instance.load( data,
                       namespaces=_namespaces,
                       profile_memory=profile_memory )

        #
        # Preprocess the new model
        #

        if False and preprocess is True:

            if report_timing is True:
                start_time = time.time()

            instance.preprocess()

            if report_timing is True:
                total_time = time.time() - start_time
                print("      %6.2f seconds required for preprocessing" % total_time)

            if (pympler_available is True) and (profile_memory >= 2):
                mem_used = muppy.get_size(muppy.get_objects())
                print("      Total memory = %d bytes following instance preprocessing" % mem_used)
                print("")

            if (pympler_available is True) and (profile_memory >= 2):
                print("")
                print("      Summary of objects following instance preprocessing")
                post_preprocessing_summary = summary.summarize(muppy.get_objects())
                summary.print_(post_preprocessing_summary, limit=100)

        #
        # Indicate that the model is concrete/constructed
        #
        instance._constructed = True
        #
        # Change this class from "Abstract" to "Concrete".  It is
        # absolutely crazy that this is allowed in Python, but since the
        # AbstractModel and ConcreteModel are basically identical, we
        # can "reassign" the new concrete instance to be an instance of
        # ConcreteModel
        #
        instance.__class__ = ConcreteModel
        return instance


    def preprocess(self, preprocessor=None):
        """Apply the preprocess plugins defined by the user"""
        with PauseGC() as pgc:
            if preprocessor is None:
                preprocessor = self.config.preprocessor
            pyomo.util.PyomoAPIFactory(preprocessor)(self.config, model=self)

    def load(self, arg, namespaces=[None], profile_memory=0, report_timing=None):
        """
        Load the model with data from a file, dictionary or DataPortal object.
        """
        if report_timing is not None:
            deprecation_warning(
                "The report_timing argument to Model.load() is deprecated.  "
                "Use pyomo.util.timing.report_timing() to enable reporting "
                "construction timing")
        if arg is None or isinstance(arg, basestring):
            dp = DataPortal(filename=arg, model=self)
        elif type(arg) is DataPortal:
            dp = arg
        elif type(arg) is dict:
            dp = DataPortal(data_dict=arg, model=self)
        elif isinstance(arg, SolverResults):
            if len(arg.solution):
                logger.warning(
"""DEPRECATION WARNING: the Model.load() method is deprecated for
loading solutions stored in SolverResults objects.  Call
Model.solutions.load_from().""")
                self.solutions.load_from(arg)
            else:
                logger.warning(
"""DEPRECATION WARNING: the Model.load() method is deprecated for
loading solutions stored in SolverResults objects.  By default, results
from solvers are immediately loaded into the original model instance.""")
            return
        else:
            msg = "Cannot load model model data from with object of type '%s'"
            raise ValueError(msg % str( type(arg) ))
        self._load_model_data(dp,
                              namespaces,
                              profile_memory=profile_memory)

    def _tuplize(self, data, setobj):
        if data is None:            #pragma:nocover
            return None
        if setobj.dimen == 1:
            return data
        ans = {}
        for key in data:
            if type(data[key][0]) is tuple:
                return data
            ans[key] = tuplize(data[key], setobj.dimen, setobj.local_name)
        return ans

    def _load_model_data(self, modeldata, namespaces, **kwds):
        """
        Load declarations from a DataPortal object.
        """
        #
        # As we are primarily generating objects here (and acyclic ones
        # at that), there is no need to run the GC until the entire
        # model is created.  Simple reference-counting should be
        # sufficient to keep memory use under control.
        #
        with PauseGC() as pgc:

            #
            # Unlike the standard method in the pympler summary
            # module, the tracker doesn't print 0-byte entries to pad
            # out the limit.
            #
            profile_memory = kwds.get('profile_memory', 0)

            if (pympler_available is True) and (profile_memory >= 2):
                mem_used = muppy.get_size(muppy.get_objects())
                print("")
                print("      Total memory = %d bytes prior to model "
                      "construction" % mem_used)

            if (pympler_available is True) and (profile_memory >= 3):
                gc.collect()
                mem_used = muppy.get_size(muppy.get_objects())
                print("      Total memory = %d bytes prior to model "
                      "construction (after garbage collection)" % mem_used)

            #
            # Do some error checking
            #
            for namespace in namespaces:
                if not namespace is None and not namespace in modeldata._data:
                    msg = "Cannot access undefined namespace: '%s'"
                    raise IOError(msg % namespace)

            #
            # Initialize each component in order.
            #

            for component_name, component in iteritems(self.component_map()):

                if component.type() is Model:
                    continue

<<<<<<< HEAD
                if report_timing is True:
                    start_time = time.time()
                    clone_counters = EXPR.clone_counter._count

=======
>>>>>>> 7e8aec66
                self._initialize_component(modeldata, namespaces, component_name, profile_memory)

                if False:
                    total_time = time.time() - start_time
                    if isinstance(component, IndexedComponent):
                        clen = len(component)
                    else:
                        assert isinstance(component, Component)
                        clen = 1
                    print("    %%6.%df seconds required to construct component=%s; %d indicies total" \
                              % (total_time>=0.005 and 2 or 0, component_name, clen) \
                              % total_time)
<<<<<<< HEAD
                    tmp_clone_counters = EXPR.clone_counter._count
                    if clone_counters != tmp_clone_counters:
                        clone_counters = tmp_clone_counters
                        print("             Cloning detected! (clone counters: %d)" % clone_counters)
=======
                    tmp_clone_counter = expr_common.clone_counter
                    if clone_counter != tmp_clone_counter:
                        clone_counter = tmp_clone_counter
                        print("             Cloning detected! (clone count: %d)" % clone_counters)
>>>>>>> 7e8aec66

            # Note: As is, connectors are expanded when using command-line pyomo but not calling model.create(...) in a Python script.
            # John says this has to do with extension points which are called from commandline but not when writing scripts.
            # Uncommenting the next two lines switches this (command-line fails because it tries to expand connectors twice)
            #connector_expander = ConnectorExpander()
            #connector_expander.apply(instance=self)

            if (pympler_available is True) and (profile_memory >= 2):
                print("")
                print("      Summary of objects following instance construction")
                post_construction_summary = summary.summarize(muppy.get_objects())
                summary.print_(post_construction_summary, limit=100)
                print("")

    def _initialize_component(self, modeldata, namespaces, component_name, profile_memory):
        declaration = self.component(component_name)

        if component_name in modeldata._default:
            if declaration.type() is not Set:
                declaration.set_default(modeldata._default[component_name])
        data = None

        for namespace in namespaces:
            if component_name in modeldata._data.get(namespace,{}):
                if declaration.type() is Set:
                    data = self._tuplize(modeldata._data[namespace][component_name],
                                         declaration)
                else:
                    data = modeldata._data[namespace][component_name]
            if not data is None:
                break

        if __debug__ and logger.isEnabledFor(logging.DEBUG):
            _blockName = "Model" if self.parent_block() is None \
                else "Block '%s'" % self.name
            logger.debug( "Constructing %s '%s' on %s from data=%s",
                          declaration.__class__.__name__,
                          declaration.name, _blockName, str(data) )
        try:
            declaration.construct(data)
        except:
            err = sys.exc_info()[1]
            logger.error(
                "Constructing component '%s' from data=%s failed:\n    %s: %s",
                str(declaration.name), str(data).strip(),
                type(err).__name__, err )
            raise

        if __debug__ and logger.isEnabledFor(logging.DEBUG):
                _out = StringIO()
                declaration.pprint(ostream=_out)
                logger.debug("Constructed component '%s':\n    %s"
                             % ( declaration.name, _out.getvalue()))

        if (pympler_available is True) and (profile_memory >= 2):
            mem_used = muppy.get_size(muppy.get_objects())
            print("      Total memory = %d bytes following construction of component=%s" % (mem_used, component_name))

        if (pympler_available is True) and (profile_memory >= 3):
            gc.collect()
            mem_used = muppy.get_size(muppy.get_objects())
            print("      Total memory = %d bytes following construction of component=%s (after garbage collection)" % (mem_used, component_name))


    def create(self, filename=None, **kwargs):
        """
        Create a concrete instance of this Model, possibly using data
        read in from a file.
        """
        logger.warning(
"""DEPRECATION WARNING: the Model.create() method is deprecated.  Call
Model.create_instance() to create a concrete instance from an abstract
model.  You do not need to call Model.create() for a concrete model.""")
        return self.create_instance(filename=filename, **kwargs)

    def transform(self, name=None, **kwds):
        if name is None:
            logger.warning(
"""DEPRECATION WARNING: Model.transform() is deprecated.  Use
TransformationFactory().services() method to get the list of known
transformations.""")
            return TransformationFactory.services()

        logger.warning(
"""DEPRECATION WARNING: Model.transform() is deprecated.  Use
TransformationFactory('%s') to construct a transformation object, or
TransformationFactory('%s').apply_to(model) to directly apply the
transformation to the model instance.""" % (name,name,) )

        xfrm = TransformationFactory(name)
        if xfrm is None:
            raise ValueError("Unknown model transformation '%s'" % name)
        return xfrm.apply_to(self, **kwds)


class ConcreteModel(Model):
    """
    A concrete optimization model that does not defer construction of
    components.
    """

    def __init__(self, *args, **kwds):
        kwds['concrete'] = True
        Model.__init__(self, *args, **kwds)


class AbstractModel(Model):
    """
    An abstract optimization model that defers construction of
    components.
    """

    def __init__(self, *args, **kwds):
        Model.__init__(self, *args, **kwds)


#
# Create a Model and record all the default attributes, methods, etc.
# These will be assumes to be the set of illegal component names.
#
# Note that creating a Model will result in a warning, so we will
# (arbitrarily) choose a ConcreteModel as the definitive list of
# reserved names.
#
Model._Block_reserved_words = set(dir(ConcreteModel()))


register_component(Model, 'Model objects can be used as a component of other models.')
register_component(ConcreteModel, 'A concrete optimization model that does not defer construction of components.')
register_component(AbstractModel, 'An abstract optimization model that defers construction of components.')
<|MERGE_RESOLUTION|>--- conflicted
+++ resolved
@@ -865,13 +865,9 @@
                 if component.type() is Model:
                     continue
 
-<<<<<<< HEAD
                 if report_timing is True:
                     start_time = time.time()
                     clone_counters = EXPR.clone_counter._count
-
-=======
->>>>>>> 7e8aec66
                 self._initialize_component(modeldata, namespaces, component_name, profile_memory)
 
                 if False:
@@ -884,17 +880,10 @@
                     print("    %%6.%df seconds required to construct component=%s; %d indicies total" \
                               % (total_time>=0.005 and 2 or 0, component_name, clen) \
                               % total_time)
-<<<<<<< HEAD
-                    tmp_clone_counters = EXPR.clone_counter._count
-                    if clone_counters != tmp_clone_counters:
-                        clone_counters = tmp_clone_counters
-                        print("             Cloning detected! (clone counters: %d)" % clone_counters)
-=======
                     tmp_clone_counter = expr_common.clone_counter
                     if clone_counter != tmp_clone_counter:
                         clone_counter = tmp_clone_counter
                         print("             Cloning detected! (clone count: %d)" % clone_counters)
->>>>>>> 7e8aec66
 
             # Note: As is, connectors are expanded when using command-line pyomo but not calling model.create(...) in a Python script.
             # John says this has to do with extension points which are called from commandline but not when writing scripts.
