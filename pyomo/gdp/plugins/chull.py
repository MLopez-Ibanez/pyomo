--- conflicted
+++ resolved
@@ -1,13 +1,16 @@
-from pyomo.common.deprecation import deprecation_warning
-deprecation_warning(
-    'The pyomo.gdp.plugins.chull module is deprecated.  '
-    'Import the Hull reformulation objects from pyomo.gdp.plugins.hull.',
-    version='TBD')
-
-<<<<<<< HEAD
+#  ___________________________________________________________________________
+#
+#  Pyomo: Python Optimization Modeling Objects
+#  Copyright 2017 National Technology and Engineering Solutions of Sandia, LLC
+#  Under the terms of Contract DE-NA0003525 with National Technology and
+#  Engineering Solutions of Sandia, LLC, the U.S. Government retains certain
+#  rights in this software.
+#  This software is distributed under the 3-clause BSD License.
+#  ___________________________________________________________________________
+
 import logging
 
-import pyomo.common.config as cfg
+from pyomo.common.config import ConfigBlock, ConfigValue, In, PositiveFloat
 from pyomo.common.modeling import unique_component_name
 from pyomo.core.expr.numvalue import ZeroConstant
 from pyomo.core.kernel.component_map import ComponentMap
@@ -93,8 +96,8 @@
     """
 
 
-    CONFIG = cfg.ConfigBlock('gdp.chull')
-    CONFIG.declare('targets', cfg.ConfigValue(
+    CONFIG = ConfigBlock('gdp.chull')
+    CONFIG.declare('targets', ConfigValue(
         default=None,
         domain=target_list,
         description="target or list of targets that will be relaxed",
@@ -106,9 +109,9 @@
         the list of targets should be attached to the model before it is cloned,
         and the list will specify the targets on the cloned instance."""
     ))
-    CONFIG.declare('perspective function', cfg.ConfigValue(
+    CONFIG.declare('perspective function', ConfigValue(
         default='FurmanSawayaGrossmann',
-        domain=cfg.In(['FurmanSawayaGrossmann','LeeGrossmann','GrossmannLee']),
+        domain=In(['FurmanSawayaGrossmann','LeeGrossmann','GrossmannLee']),
         description='perspective function used for variable disaggregation',
         doc="""
         The perspective function used for variable disaggregation
@@ -153,12 +156,12 @@
            (2016). http://www.optimization-online.org/DB_HTML/2016/07/5544.html.
         """
     ))
-    CONFIG.declare('EPS', cfg.ConfigValue(
+    CONFIG.declare('EPS', ConfigValue(
         default=1e-4,
-        domain=cfg.PositiveFloat,
+        domain=PositiveFloat,
         description="Epsilon value to use in perspective function",
     ))
-    CONFIG.declare('assume_fixed_vars_permanent', cfg.ConfigValue(
+    CONFIG.declare('assume_fixed_vars_permanent', ConfigValue(
         default=False,
         domain=bool,
         description="Boolean indicating whether or not to transform so that the "
@@ -990,7 +993,4 @@
             logger.error("Either '%s' is not a disaggregated variable, or "
                          "the disjunction that disaggregates it has not "
                          "been properly transformed." % v.name)
-            raise
-=======
-from .hull import _Deprecated_Name_Hull as ConvexHull_Transformation
->>>>>>> 9fd8cbcc
+            raise