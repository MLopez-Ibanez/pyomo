--- conflicted
+++ resolved
@@ -93,17 +93,13 @@
 # Expose the symbols from pyomo.core
 #
 from pyomo.core import *
-<<<<<<< HEAD
-from pyomo.opt import SolverFactory, SolverManagerFactory, UnknownSolver
+from pyomo.opt import (
+    SolverFactory, SolverManagerFactory, UnknownSolver,
+    TerminationCondition, SolverStatus,
+)
 
 #
 # Initialize expression data
 #
 from pyomo.core.expr.expr_pyomo5 import initialize_expression_data
-initialize_expression_data()
-=======
-from pyomo.opt import (
-    SolverFactory, SolverManagerFactory, UnknownSolver,
-    TerminationCondition, SolverStatus,
-)
->>>>>>> fd2bd02c
+initialize_expression_data()