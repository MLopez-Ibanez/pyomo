#  ___________________________________________________________________________
#
#  Pyomo: Python Optimization Modeling Objects
#  Copyright 2017 National Technology and Engineering Solutions of Sandia, LLC
#  Under the terms of Contract DE-NA0003525 with National Technology and
#  Engineering Solutions of Sandia, LLC, the U.S. Government retains certain
#  rights in this software.
#  This software is distributed under the 3-clause BSD License.
#  ___________________________________________________________________________


import pyutilib.th as unittest
import pyutilib.subprocess
from pyutilib.misc import capture_output
from pyomo.environ import *
from six import StringIO
import contextlib, sys, os, shutil
from tempfile import mkdtemp
import subprocess

opt_py = SolverFactory('gams', solver_io='python')
gamspy_available = opt_py.available(exception_flag=False)
if gamspy_available:
    from gams.workspace import GamsExceptionExecution

opt_gms = SolverFactory('gams', solver_io='gms')
gamsgms_available = opt_gms.available(exception_flag=False)


class GAMSTests(unittest.TestCase):

    @unittest.skipIf(not gamspy_available,
                     "The 'gams' python bindings are not available")
    def test_check_expr_eval_py(self):
        with SolverFactory("gams", solver_io="python") as opt:

            m = ConcreteModel()
            m.x = Var()
            m.e = Expression(expr= log10(m.x) + 5)
            m.c = Constraint(expr= m.x >= 10)
            m.o = Objective(expr= m.e)

            self.assertRaises(GamsExceptionExecution, opt.solve, m)

    @unittest.skipIf(not gamsgms_available,
                     "The 'gams' executable is not available")
    def test_check_expr_eval_gms(self):
        with SolverFactory("gams", solver_io="gms") as opt:

            m = ConcreteModel()
            m.x = Var()
            m.e = Expression(expr= log10(m.x) + 5)
            m.c = Constraint(expr= m.x >= 10)
            m.o = Objective(expr= m.e)

            self.assertRaises(ValueError, opt.solve, m)

    @unittest.skipIf(not gamspy_available,
                     "The 'gams' python bindings are not available")
    def test_file_removal_py(self):
        with SolverFactory("gams", solver_io="python") as opt:

            m = ConcreteModel()
            m.x = Var()
            m.c = Constraint(expr= m.x >= 10)
            m.o = Objective(expr= m.x)

            tmpdir = mkdtemp()

            results = opt.solve(m, tmpdir=tmpdir)

            self.assertTrue(os.path.exists(tmpdir))
            self.assertFalse(os.path.exists(os.path.join(tmpdir,
                                                         '_gams_py_gjo0.gms')))
            self.assertFalse(os.path.exists(os.path.join(tmpdir,
                                                         '_gams_py_gjo0.lst')))
            self.assertFalse(os.path.exists(os.path.join(tmpdir,
                                                         '_gams_py_gdb0.gdx')))

            os.rmdir(tmpdir)

            results = opt.solve(m, tmpdir=tmpdir)

            self.assertFalse(os.path.exists(tmpdir))

    @unittest.skipIf(not gamsgms_available,
                     "The 'gams' executable is not available")
    def test_file_removal_gms(self):
        with SolverFactory("gams", solver_io="gms") as opt:

            m = ConcreteModel()
            m.x = Var()
            m.c = Constraint(expr= m.x >= 10)
            m.o = Objective(expr= m.x)

            tmpdir = mkdtemp()

            results = opt.solve(m, tmpdir=tmpdir)

            self.assertTrue(os.path.exists(tmpdir))
            self.assertFalse(os.path.exists(os.path.join(tmpdir,
                                                         'model.gms')))
            self.assertFalse(os.path.exists(os.path.join(tmpdir,
                                                         'output.lst')))
            self.assertFalse(os.path.exists(os.path.join(tmpdir,
                                                         'results.dat')))
            self.assertFalse(os.path.exists(os.path.join(tmpdir,
                                                         'resultsstat.dat')))

            os.rmdir(tmpdir)

            results = opt.solve(m, tmpdir=tmpdir)

            self.assertFalse(os.path.exists(tmpdir))

    @unittest.skipIf(not gamspy_available,
                     "The 'gams' python bindings are not available")
    def test_keepfiles_py(self):
        with SolverFactory("gams", solver_io="python") as opt:

            m = ConcreteModel()
            m.x = Var()
            m.c = Constraint(expr= m.x >= 10)
            m.o = Objective(expr= m.x)

            tmpdir = mkdtemp()

            results = opt.solve(m, tmpdir=tmpdir, keepfiles=True)

            self.assertTrue(os.path.exists(tmpdir))
            self.assertTrue(os.path.exists(os.path.join(tmpdir,
                                                         '_gams_py_gjo0.gms')))
            self.assertTrue(os.path.exists(os.path.join(tmpdir,
                                                         '_gams_py_gjo0.lst')))
            self.assertTrue(os.path.exists(os.path.join(tmpdir,
                                                         '_gams_py_gdb0.gdx')))
            self.assertTrue(os.path.exists(os.path.join(tmpdir,
                                                         '_gams_py_gjo0.pf')))

            shutil.rmtree(tmpdir)

    @unittest.skipIf(not gamsgms_available,
                     "The 'gams' executable is not available")
    def test_keepfiles_gms(self):
        with SolverFactory("gams", solver_io="gms") as opt:

            m = ConcreteModel()
            m.x = Var()
            m.c = Constraint(expr= m.x >= 10)
            m.o = Objective(expr= m.x)

            tmpdir = mkdtemp()

            results = opt.solve(m, tmpdir=tmpdir, keepfiles=True)

            self.assertTrue(os.path.exists(tmpdir))
            self.assertTrue(os.path.exists(os.path.join(tmpdir,
                                                         'model.gms')))
            self.assertTrue(os.path.exists(os.path.join(tmpdir,
                                                         'output.lst')))
            self.assertTrue(os.path.exists(os.path.join(tmpdir,
                                                         'results.dat')))
            self.assertTrue(os.path.exists(os.path.join(tmpdir,
                                                         'resultsstat.dat')))

            shutil.rmtree(tmpdir)

    @unittest.skipIf(not gamspy_available,
                     "The 'gams' python bindings are not available")
<<<<<<< HEAD
    def test_long_var_py(self):
        with SolverFactory("gams", solver_io="python") as opt:

            m = ConcreteModel()
            x = m.a23456789012345678901234567890123456789012345678901234567890123 = Var()
            y = m.b234567890123456789012345678901234567890123456789012345678901234 = Var()
            z = m.c23456789012345678901234567890123456789012345678901234567890123456789012345678901234567890 = Var()
            w = m.d01234567890 = Var()
            m.c1 = Constraint(expr= x + y + z + w == 0)
            m.c2 = Constraint(expr= x >= 10)
            m.o = Objective(expr= x)
=======
    def test_fixed_var_sign_py(self):
        with SolverFactory("gams", solver_io="python") as opt:

            m = ConcreteModel()
            m.x = Var()
            m.y = Var()
            m.z = Var()
            m.z.fix(-3)
            m.c1 = Constraint(expr= m.x + m.y - m.z == 0)
            m.c2 = Constraint(expr= m.z + m.y - m.z >= -10000)
            m.c3 = Constraint(expr= -3 * m.z + m.y - m.z >= -10000)
            m.c4 = Constraint(expr= -m.z + m.y - m.z >= -10000)
            m.c5 = Constraint(expr= m.x <= 100)
            m.o = Objective(expr= m.x, sense=maximize)
>>>>>>> 0485997c

            results = opt.solve(m)

            self.assertEqual(results.solver.termination_condition,
                             TerminationCondition.optimal)

    @unittest.skipIf(not gamsgms_available,
                     "The 'gams' executable is not available")
<<<<<<< HEAD
    def test_long_var_gms(self):
        with SolverFactory("gams", solver_io="gms") as opt:

            m = ConcreteModel()
            x = m.a23456789012345678901234567890123456789012345678901234567890123 = Var()
            y = m.b234567890123456789012345678901234567890123456789012345678901234 = Var()
            z = m.c23456789012345678901234567890123456789012345678901234567890123456789012345678901234567890 = Var()
            w = m.d01234567890 = Var()
            m.c1 = Constraint(expr= x + y + z + w == 0)
            m.c2 = Constraint(expr= x >= 10)
            m.o = Objective(expr= x)
=======
    def test_fixed_var_sign_gms(self):
        with SolverFactory("gams", solver_io="gms") as opt:

            m = ConcreteModel()
            m.x = Var()
            m.y = Var()
            m.z = Var()
            m.z.fix(-3)
            m.c1 = Constraint(expr= m.x + m.y - m.z == 0)
            m.c2 = Constraint(expr= m.z + m.y - m.z >= -10000)
            m.c3 = Constraint(expr= -3 * m.z + m.y - m.z >= -10000)
            m.c4 = Constraint(expr= -m.z + m.y - m.z >= -10000)
            m.c5 = Constraint(expr= m.x <= 100)
            m.o = Objective(expr= m.x, sense=maximize)
>>>>>>> 0485997c

            results = opt.solve(m)

            self.assertEqual(results.solver.termination_condition,
                             TerminationCondition.optimal)

class GAMSLogfileTestBase(unittest.TestCase):
    def setUp(self):
        """Set up model and temporary directory."""
        m = ConcreteModel()
        m.x = Var()
        m.c = Constraint(expr= m.x >= 10)
        m.o = Objective(expr= m.x)
        self.m = m
        self.tmpdir = mkdtemp()
        self.logfile = os.path.join(self.tmpdir, 'logfile.log')
        self.characteristic_output_string = "Starting compilation"

    def tearDown(self):
        """Clean up temporary directory after tests are over."""
        shutil.rmtree(self.tmpdir)

    def _check_logfile(self, exists=True):
        """Check for logfiles existence and contents.

        exists=True:
            Whether to check if the logfile exists or doesn't exist.
        expected=None:
            Optionally check that the logfiles contents is equal to this value.

        """
        if not exists:
            self.assertFalse(os.path.exists(self.logfile))
            return

        self.assertTrue(os.path.exists(self.logfile))
        with open(self.logfile) as f:
            logfile_contents = f.read()
        self.assertIn(self.characteristic_output_string, logfile_contents)

    def _check_stdout(self, output_string, exists=True):
        if exists:
            # Starting Compilation is outputted by the solver itself which in this
            # case should be printed to stdout and captured
            self.assertIn(self.characteristic_output_string, output_string)
        else:
            # Note that we do not check that the output string is completely
            # empty as certain platforms (like linux) output other lines to
            # stdout where as windows for example does not. We instead just
            # check that the characteristic string is missing.
            self.assertNotIn(self.characteristic_output_string, output_string)


@unittest.skipIf(not gamsgms_available, "The 'gams' executable is not available")
class GAMSLogfileGmsTests(GAMSLogfileTestBase):
    """Test class for testing permultations of tee and logfile options.

    The tests build a simple model and solve it using the different options
    using the gams command directly.

    """

    def test_no_tee(self):
        with SolverFactory("gams", solver_io="gms") as opt:
            with capture_output() as output:
                opt.solve(self.m, tee=False)
        self._check_stdout(output.getvalue(), exists=False)
        self._check_logfile(exists=False)

    def test_tee(self):
        with SolverFactory("gams", solver_io="gms") as opt:
            with capture_output() as output:
                opt.solve(self.m, tee=True)
        self._check_stdout(output.getvalue(), exists=True)
        self._check_logfile(exists=False)

    def test_logfile(self):
        with SolverFactory("gams", solver_io="gms") as opt:
            with capture_output() as output:
                opt.solve(self.m, logfile=self.logfile)
        self._check_stdout(output.getvalue(), exists=False)
        self._check_logfile(exists=True)

    def test_tee_and_logfile(self):
        with SolverFactory("gams", solver_io="gms") as opt:
            with capture_output() as output:
                opt.solve(self.m, logfile=self.logfile, tee=True)
        self._check_stdout(output.getvalue(), exists=True)
        self._check_logfile(exists=True)


@unittest.skipIf(not gamspy_available, "The 'gams' python bindings are not available")
class GAMSLogfilePyTests(GAMSLogfileTestBase):
    """Test class for testing permultations of tee and logfile options.

    The tests build a simple model and solve it using the different options
    using the python gams bindings.

    """

    def test_no_tee(self):
        with SolverFactory("gams", solver_io="python") as opt:
            with capture_output() as output:
                opt.solve(self.m, tee=False)
        self._check_stdout(output.getvalue(), exists=False)
        self._check_logfile(exists=False)

    def test_tee(self):
        with SolverFactory("gams", solver_io="python") as opt:
            with capture_output() as output:
                opt.solve(self.m, tee=True)
        self._check_stdout(output.getvalue(), exists=True)
        self._check_logfile(exists=False)

    def test_logfile(self):
        with SolverFactory("gams", solver_io="python") as opt:
            with capture_output() as output:
                opt.solve(self.m, logfile=self.logfile)
        self._check_stdout(output.getvalue(), exists=False)
        self._check_logfile(exists=True)

    def test_tee_and_logfile(self):
        with SolverFactory("gams", solver_io="python") as opt:
            with capture_output() as output:
                opt.solve(self.m, logfile=self.logfile, tee=True)
        self._check_stdout(output.getvalue(), exists=True)
        self._check_logfile(exists=True)



if __name__ == "__main__":
    unittest.main()<|MERGE_RESOLUTION|>--- conflicted
+++ resolved
@@ -167,19 +167,6 @@
 
     @unittest.skipIf(not gamspy_available,
                      "The 'gams' python bindings are not available")
-<<<<<<< HEAD
-    def test_long_var_py(self):
-        with SolverFactory("gams", solver_io="python") as opt:
-
-            m = ConcreteModel()
-            x = m.a23456789012345678901234567890123456789012345678901234567890123 = Var()
-            y = m.b234567890123456789012345678901234567890123456789012345678901234 = Var()
-            z = m.c23456789012345678901234567890123456789012345678901234567890123456789012345678901234567890 = Var()
-            w = m.d01234567890 = Var()
-            m.c1 = Constraint(expr= x + y + z + w == 0)
-            m.c2 = Constraint(expr= x >= 10)
-            m.o = Objective(expr= x)
-=======
     def test_fixed_var_sign_py(self):
         with SolverFactory("gams", solver_io="python") as opt:
 
@@ -194,7 +181,6 @@
             m.c4 = Constraint(expr= -m.z + m.y - m.z >= -10000)
             m.c5 = Constraint(expr= m.x <= 100)
             m.o = Objective(expr= m.x, sense=maximize)
->>>>>>> 0485997c
 
             results = opt.solve(m)
 
@@ -203,19 +189,6 @@
 
     @unittest.skipIf(not gamsgms_available,
                      "The 'gams' executable is not available")
-<<<<<<< HEAD
-    def test_long_var_gms(self):
-        with SolverFactory("gams", solver_io="gms") as opt:
-
-            m = ConcreteModel()
-            x = m.a23456789012345678901234567890123456789012345678901234567890123 = Var()
-            y = m.b234567890123456789012345678901234567890123456789012345678901234 = Var()
-            z = m.c23456789012345678901234567890123456789012345678901234567890123456789012345678901234567890 = Var()
-            w = m.d01234567890 = Var()
-            m.c1 = Constraint(expr= x + y + z + w == 0)
-            m.c2 = Constraint(expr= x >= 10)
-            m.o = Objective(expr= x)
-=======
     def test_fixed_var_sign_gms(self):
         with SolverFactory("gams", solver_io="gms") as opt:
 
@@ -230,7 +203,44 @@
             m.c4 = Constraint(expr= -m.z + m.y - m.z >= -10000)
             m.c5 = Constraint(expr= m.x <= 100)
             m.o = Objective(expr= m.x, sense=maximize)
->>>>>>> 0485997c
+
+            results = opt.solve(m)
+
+            self.assertEqual(results.solver.termination_condition,
+                             TerminationCondition.optimal)
+
+    @unittest.skipIf(not gamspy_available,
+                     "The 'gams' python bindings are not available")
+    def test_long_var_py(self):
+        with SolverFactory("gams", solver_io="python") as opt:
+
+            m = ConcreteModel()
+            x = m.a23456789012345678901234567890123456789012345678901234567890123 = Var()
+            y = m.b234567890123456789012345678901234567890123456789012345678901234 = Var()
+            z = m.c23456789012345678901234567890123456789012345678901234567890123456789012345678901234567890 = Var()
+            w = m.d01234567890 = Var()
+            m.c1 = Constraint(expr= x + y + z + w == 0)
+            m.c2 = Constraint(expr= x >= 10)
+            m.o = Objective(expr= x)
+
+            results = opt.solve(m)
+
+            self.assertEqual(results.solver.termination_condition,
+                             TerminationCondition.optimal)
+
+    @unittest.skipIf(not gamsgms_available,
+                     "The 'gams' executable is not available")
+    def test_long_var_gms(self):
+        with SolverFactory("gams", solver_io="gms") as opt:
+
+            m = ConcreteModel()
+            x = m.a23456789012345678901234567890123456789012345678901234567890123 = Var()
+            y = m.b234567890123456789012345678901234567890123456789012345678901234 = Var()
+            z = m.c23456789012345678901234567890123456789012345678901234567890123456789012345678901234567890 = Var()
+            w = m.d01234567890 = Var()
+            m.c1 = Constraint(expr= x + y + z + w == 0)
+            m.c2 = Constraint(expr= x >= 10)
+            m.o = Objective(expr= x)
 
             results = opt.solve(m)
 
