--- conflicted
+++ resolved
@@ -275,22 +275,15 @@
             return self._solver_info_cache[(solver_exec, 'version')]
 
         if solver_exec is None:
-<<<<<<< HEAD
-            return _extract_version('')
-        results = subprocess.run([solver_exec], stdout=subprocess.PIPE,
-                                 stderr=subprocess.PIPE)
-        return _extract_version(results.stdout.decode("utf-8"))
-=======
             ver = _extract_version('')
         else:
-            f = StringIO()
-            results = run([solver_exec],
-                          stdin=('from gurobipy import *; '
-                                 'print(gurobi.version()); exit()'),
-                          ostream=f)
+            results = subprocess.run([solver_exec],
+                                 input=('from gurobipy import *; print(gurobi.version()); exit()'.encode()),
+                                 stdout=subprocess.PIPE,
+                                 stderr=subprocess.PIPE)
             ver = None
             try:
-                ver = tuple(eval(f.getvalue().strip()))
+                ver = tuple(eval(results.stdout.decode("utf-8").strip()))
                 while(len(ver) < 4):
                     ver += (0,)
             except SyntaxError:
@@ -298,7 +291,6 @@
         ver = ver[:4]
         self._solver_info_cache[(solver_exec, 'version')] = ver
         return ver
->>>>>>> b8d5906b
 
     def create_command_line(self,executable,problem_files):
 
