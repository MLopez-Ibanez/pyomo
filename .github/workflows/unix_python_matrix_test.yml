name: GitHub CI (unix)

on:
  push:
    branches:
      - master
  pull_request:
    branches:
      - master

jobs:
  pyomo-unix-tests:
    name: ${{ matrix.TARGET }}/py${{ matrix.python-version }}
    runs-on: ${{ matrix.os }}
    strategy:
      fail-fast: false
      matrix:
        os: [macos-latest, ubuntu-latest]
        include:
        - os: macos-latest
          TARGET: osx
        - os: ubuntu-latest
          TARGET: linux
        python-version: [3.5, 3.6, 3.7, 3.8]

    steps:
    - uses: actions/checkout@v2

    - name: OS package cache
      id: pkg-cache
      uses: actions/cache@v1
      with:
        path: pkg-cache
        key: pkg-v1-${{runner.os}}

    - name: Download cache
      id: download-cache
      uses: actions/cache@v1
      with:
        path: download-cache
        key: download-v1-${{runner.os}}

    - name: Set up Python ${{ matrix.python-version }}
      uses: actions/setup-python@v1
      with:
        python-version: ${{ matrix.python-version }}

    - name: Install dependencies
      run: |
<<<<<<< HEAD
        # Ensure cache directories exist
        mkdir -p ${GITHUB_WORKSPACE}/download-cache
        mkdir -p ${GITHUB_WORKSPACE}/pkg-cache
        if test "${{matrix.TARGET}}" == osx; then
            export HOMEBREW_CACHE=${GITHUB_WORKSPACE}/pkg-cache
=======
        if [ ${{ matrix.TARGET }} == 'osx' ]; then
>>>>>>> 766f81ae
            echo "Install pre-dependencies for pyodbc..."
            brew update
            for pkg in bash gcc pkg-config unixodbc freetds; do
                brew list $pkg || brew install $pkg
            done
            brew link --overwrite gcc
            # Holding off installing anything for Ipopt until we know
            # what it requires
            #echo "Install pre-dependencies for ipopt..."
            #for pkg in openblas lapack gfortran; do
            #    brew list $pkg || brew install $pkg
            #done
        else
            echo "Install pre-dependencies for ipopt..."
            sudo apt-get -o Dir::Cache=${GITHUB_WORKSPACE}/pkg-cache \
                install libopenblas-dev gfortran liblapack-dev
            sudo chmod -R 777 ${GITHUB_WORKSPACE}/pkg-cache
        fi
        echo ""
        echo "Upgrade pip..."
        echo ""
        python -m pip install --upgrade pip
        echo ""
        echo "Install Pyomo dependencies..."
        echo ""
        # Note: pandas 1.0.3 causes gams 29.1.0 import to fail in python 3.8
        pip install cython numpy scipy ipython openpyxl sympy pyyaml \
            pyodbc networkx xlrd pandas matplotlib dill seaborn pymysql \
            pyro4 pint pathos coverage nose
        echo ""
        echo "Install CPLEX Community Edition..."
        echo ""
        pip install cplex || echo "CPLEX Community Edition is not available for ${{ matrix.python-version }}"
        echo ""
<<<<<<< HEAD
        echo "Install IDAES Ipopt..."
=======
        echo "Install BARON..."
        echo ""
        if [ ${{ matrix.TARGET }} == 'osx' ]; then
            wget -q https://www.minlp.com/downloads/xecs/baron/current/baron-osx64.zip -O baron_installer.zip
        else
            wget -q https://www.minlp.com/downloads/xecs/baron/current/baron-lin64.zip -O baron_installer.zip
        fi
        unzip -q baron_installer.zip
        mv baron-* baron-dir
        BARON_DIR=$(pwd)/baron-dir
        export PATH=$PATH:$BARON_DIR
        echo ""
        echo "Install IDAES Ipopt (Linux only)..."
>>>>>>> 766f81ae
        echo ""
        if test "${{matrix.TARGET}}" == osx; then
            echo "IDAES Ipopt not available on OSX"
        else
            IPOPT_TAR=${GITHUB_WORKSPACE}/download-cache/ipopt.tar.gz
            if test ! -e $IPOPT_TAR; then
                echo "...downloading Ipopt"
                wget -q https://github.com/IDAES/idaes-ext/releases/download/2.0.0/idaes-solvers-ubuntu1804-64.tar.gz \
                    -O $IPOPT_TAR
            fi
            mkdir -p ${GITHUB_WORKSPACE}/bin
            pushd ${GITHUB_WORKSPACE}/bin
            tar -xzf $IPOPT_TAR
            popd
        fi
        export PATH=${GITHUB_WORKSPACE}/bin:$PATH
        echo ""
        echo "Install GAMS..."
        echo ""
<<<<<<< HEAD
        GAMS_INSTALLER=${GITHUB_WORKSPACE}/download-cache/gams_installer.exe
        if test ! -e $GAMS_INSTALLER; then
            echo "...downloading GAMS"
            GAMS_URL=https://d37drm4t2jghv5.cloudfront.net/distributions/29.1.0
            if test "${{matrix.TARGET}}" == osx; then
                wget -q $GAMS_URL/macosx/osx_x64_64_sfx.exe -O $GAMS_INSTALLER
            else
                wget -q $GAMS_URL/linux/linux_x64_64_sfx.exe -O $GAMS_INSTALLER
            fi
            chmod +x $GAMS_INSTALLER
=======
        if [ ${{ matrix.TARGET }} == 'osx' ]; then
            wget -q https://d37drm4t2jghv5.cloudfront.net/distributions/29.1.0/macosx/osx_x64_64_sfx.exe -O gams_installer.exe
        else
            wget -q https://d37drm4t2jghv5.cloudfront.net/distributions/29.1.0/linux/linux_x64_64_sfx.exe -O gams_installer.exe
>>>>>>> 766f81ae
        fi
        echo "...installing GAMS"
        $GAMS_INSTALLER -q -d gams
        GAMS_DIR=`ls -d1 $(pwd)/gams/*/ | head -1`
        export PATH=$PATH:$GAMS_DIR
        export LD_LIBRARY_PATH=$LD_LIBRARY_PATH:$GAMS_DIR
        export DYLD_LIBRARY_PATH=$DYLD_LIBRARY_PATH:$GAMS_DIR
        pushd $GAMS_DIR/apifiles/Python/
        py_ver=$(python -c 'import sys;print("%s%s" % sys.version_info[:2])')
        gams_ver=api
        for ver in api_*; do
            if test ${ver:4} -le $py_ver; then
                gams_ver=$ver
            fi
        done
        pushd $gams_ver
        echo "...installing GAMS Python API"
        python setup.py -q install -noCheck
        popd
        popd
        echo ""
        echo "Pass key environment variables to subsequent steps"
        echo ""
        echo "::set-env name=PATH::$PATH"
        echo "::set-env name=LD_LIBRARY_PATH::$LD_LIBRARY_PATH"
        echo "::set-env name=DYLD_LIBRARY_PATH::$DYLD_LIBRARY_PATH"

    - name: Install Pyomo and PyUtilib
      run: |
        echo "Clone Pyomo-model-libraries..."
        git clone --quiet https://github.com/Pyomo/pyomo-model-libraries.git
        echo ""
        echo "Install PyUtilib..."
        echo ""
        pip install --quiet git+https://github.com/PyUtilib/pyutilib
        echo ""
        echo "Install Pyomo..."
        echo ""
        python setup.py develop

    - name: Set up coverage tracking
      run: |
        WORKSPACE=`pwd`
        COVERAGE_PROCESS_START=${WORKSPACE}/coveragerc
        echo "::set-env name=COVERAGE_PROCESS_START::$COVERAGE_PROCESS_START"
        cp ${WORKSPACE}/.coveragerc ${COVERAGE_PROCESS_START}
        echo "data_file=${WORKSPACE}/.coverage" >> ${COVERAGE_PROCESS_START}
        SITE_PACKAGES=`python -c "from distutils.sysconfig import get_python_lib; print(get_python_lib())"`
        if [ -z "$DISABLE_COVERAGE" ]; then
            echo 'import coverage; coverage.process_startup()' \
                > ${SITE_PACKAGES}/run_coverage_at_startup.pth
        fi

    - name: Download and install extensions
      run: |
        pyomo download-extensions
        pyomo build-extensions --parallel 2

    - name: Run Pyomo tests
      run: |
        echo "Run test.pyomo..."
        test.pyomo -v --cat="nightly" pyomo `pwd`/pyomo-model-libraries

    - name: Process code coverage report
      env:
        GITHUB_JOB_NAME: unix/${{ matrix.TARGET }}/py${{ matrix.python-version }}
      run: |
        find . -maxdepth 10 -name ".cov*"
        coverage combine
        coverage report -i
        bash <(curl -s https://codecov.io/bash) -X gcov -n "$GITHUB_JOB_NAME"<|MERGE_RESOLUTION|>--- conflicted
+++ resolved
@@ -47,15 +47,11 @@
 
     - name: Install dependencies
       run: |
-<<<<<<< HEAD
         # Ensure cache directories exist
         mkdir -p ${GITHUB_WORKSPACE}/download-cache
         mkdir -p ${GITHUB_WORKSPACE}/pkg-cache
         if test "${{matrix.TARGET}}" == osx; then
             export HOMEBREW_CACHE=${GITHUB_WORKSPACE}/pkg-cache
-=======
-        if [ ${{ matrix.TARGET }} == 'osx' ]; then
->>>>>>> 766f81ae
             echo "Install pre-dependencies for pyodbc..."
             brew update
             for pkg in bash gcc pkg-config unixodbc freetds; do
@@ -90,9 +86,6 @@
         echo ""
         pip install cplex || echo "CPLEX Community Edition is not available for ${{ matrix.python-version }}"
         echo ""
-<<<<<<< HEAD
-        echo "Install IDAES Ipopt..."
-=======
         echo "Install BARON..."
         echo ""
         if [ ${{ matrix.TARGET }} == 'osx' ]; then
@@ -105,8 +98,7 @@
         BARON_DIR=$(pwd)/baron-dir
         export PATH=$PATH:$BARON_DIR
         echo ""
-        echo "Install IDAES Ipopt (Linux only)..."
->>>>>>> 766f81ae
+        echo "Install IDAES Ipopt..."
         echo ""
         if test "${{matrix.TARGET}}" == osx; then
             echo "IDAES Ipopt not available on OSX"
@@ -126,7 +118,6 @@
         echo ""
         echo "Install GAMS..."
         echo ""
-<<<<<<< HEAD
         GAMS_INSTALLER=${GITHUB_WORKSPACE}/download-cache/gams_installer.exe
         if test ! -e $GAMS_INSTALLER; then
             echo "...downloading GAMS"
@@ -137,12 +128,6 @@
                 wget -q $GAMS_URL/linux/linux_x64_64_sfx.exe -O $GAMS_INSTALLER
             fi
             chmod +x $GAMS_INSTALLER
-=======
-        if [ ${{ matrix.TARGET }} == 'osx' ]; then
-            wget -q https://d37drm4t2jghv5.cloudfront.net/distributions/29.1.0/macosx/osx_x64_64_sfx.exe -O gams_installer.exe
-        else
-            wget -q https://d37drm4t2jghv5.cloudfront.net/distributions/29.1.0/linux/linux_x64_64_sfx.exe -O gams_installer.exe
->>>>>>> 766f81ae
         fi
         echo "...installing GAMS"
         $GAMS_INSTALLER -q -d gams
