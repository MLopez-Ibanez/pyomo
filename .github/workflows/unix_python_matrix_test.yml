--- conflicted
+++ resolved
@@ -25,21 +25,6 @@
 
     steps:
     - uses: actions/checkout@v2
-
-    - name: OS package cache
-      id: pkg-cache
-      uses: actions/cache@v1
-      with:
-        path: pkg-cache
-        key: pkg-v1-${{runner.os}}
-
-    - name: Download cache
-      id: download-cache
-      uses: actions/cache@v1
-      with:
-        path: download-cache
-        key: download-v1-${{runner.os}}
-
     - name: Set up Python ${{ matrix.python-version }}
       uses: actions/setup-python@v1
       with:
@@ -54,21 +39,12 @@
             export HOMEBREW_CACHE=${GITHUB_WORKSPACE}/pkg-cache
             echo "Install pre-dependencies for pyodbc..."
             brew update
-            for pkg in bash gcc pkg-config unixodbc freetds; do
-                brew list $pkg || brew install $pkg
-            done
+            brew list bash || brew install bash
+            brew list gcc || brew install gcc
             brew link --overwrite gcc
-            # Holding off installing anything for Ipopt until we know
-            # what it requires
-            #echo "Install pre-dependencies for ipopt..."
-            #for pkg in openblas lapack gfortran; do
-            #    brew list $pkg || brew install $pkg
-            #done
-        else
-            echo "Install pre-dependencies for ipopt..."
-            sudo apt-get -o Dir::Cache=${GITHUB_WORKSPACE}/pkg-cache \
-                install libopenblas-dev gfortran liblapack-dev
-            sudo chmod -R 777 ${GITHUB_WORKSPACE}/pkg-cache
+            brew list pkg-config || brew install pkg-config
+            brew list unixodbc || brew install unixodbc
+            brew list freetds || brew install freetds
         fi
         echo ""
         echo "Upgrade pip..."
@@ -100,21 +76,6 @@
         echo ""
         echo "Install IDAES Ipopt..."
         echo ""
-<<<<<<< HEAD
-        if test "${{matrix.TARGET}}" == osx; then
-            echo "IDAES Ipopt not available on OSX"
-        else
-            IPOPT_TAR=${GITHUB_WORKSPACE}/download-cache/ipopt.tar.gz
-            if test ! -e $IPOPT_TAR; then
-                echo "...downloading Ipopt"
-                wget -q https://github.com/IDAES/idaes-ext/releases/download/2.0.0/idaes-solvers-ubuntu1804-64.tar.gz \
-                    -O $IPOPT_TAR
-            fi
-            mkdir -p ${GITHUB_WORKSPACE}/bin
-            pushd ${GITHUB_WORKSPACE}/bin
-            tar -xzf $IPOPT_TAR
-            popd
-=======
         if [ ${{ matrix.TARGET }} == 'linux' ]; then
             sudo apt-get install libopenblas-dev gfortran liblapack-dev
             mkdir ipopt_solver && cd ipopt_solver
@@ -122,9 +83,7 @@
             tar -xzf ipopt.tar.gz
             cd ..
             export PATH=$PATH:$(pwd)/ipopt_solver
->>>>>>> c3f888ca
         fi
-        export PATH=${GITHUB_WORKSPACE}/bin:$PATH
         echo ""
         echo "Install GJH_ASL_JSON..."
         echo ""
@@ -151,13 +110,13 @@
             fi
             chmod +x $GAMS_INSTALLER
         fi
-        echo "...installing GAMS"
-        $GAMS_INSTALLER -q -d gams
+        chmod +x gams_installer.exe
+        ./gams_installer.exe -q -d gams
         GAMS_DIR=`ls -d1 $(pwd)/gams/*/ | head -1`
         export PATH=$PATH:$GAMS_DIR
         export LD_LIBRARY_PATH=$LD_LIBRARY_PATH:$GAMS_DIR
         export DYLD_LIBRARY_PATH=$DYLD_LIBRARY_PATH:$GAMS_DIR
-        pushd $GAMS_DIR/apifiles/Python/
+        cd $GAMS_DIR/apifiles/Python/
         py_ver=$(python -c 'import sys;print("%s%s" % sys.version_info[:2])')
         gams_ver=api
         for ver in api_*; do
@@ -165,11 +124,8 @@
                 gams_ver=$ver
             fi
         done
-        pushd $gams_ver
-        echo "...installing GAMS Python API"
+        cd $gams_ver
         python setup.py -q install -noCheck
-        popd
-        popd
         echo ""
         echo "Pass key environment variables to subsequent steps"
         echo ""
@@ -177,7 +133,7 @@
         echo "::set-env name=LD_LIBRARY_PATH::$LD_LIBRARY_PATH"
         echo "::set-env name=DYLD_LIBRARY_PATH::$DYLD_LIBRARY_PATH"
 
-    - name: Install Pyomo and PyUtilib
+    - name: Install Pyomo and extensions
       run: |
         export PYTHONWARNINGS="ignore::UserWarning"
         echo ""
@@ -219,7 +175,7 @@
         echo "Run Pyomo tests..."
         test.pyomo -v --cat="nightly" pyomo `pwd`/pyomo-model-libraries
 
-    - name: Process code coverage report
+    - name: Upload coverage to codecov
       env:
         GITHUB_JOB_NAME: unix/${{matrix.TARGET}}/py${{matrix.python-version}}
       run: |
